<<<<<<< HEAD
ver 0.21 (not yet released)
* protocol
  - "tagtypes" can be used to hide tags
  - "find" and "search" can sort
* tags
  - new tag "OriginalDate"
* decoder
  - gme: try loading m3u sidecar files
  - pcm: support audio/L24 (RFC 3190)
* output
  - alsa: non-blocking mode
  - sndio: remove support for the broken RoarAudio sndio emulation
* mixer
  - sndio: new mixer plugin

ver 0.20.11 (not yet released)
=======
ver 0.20.11 (2017/10/18)
>>>>>>> a7fdfa08
* storage
  - curl: support Content-Type application/xml
* decoder
  - ffmpeg: more reliable song duration
  - gme: fix track numbering
* improve random song order when switching songs manually
* fix case insensitive search without libicu
* fix Unicode file names in playlists on Windows
* fix endless loop when accessing malformed file names in ZIP files

ver 0.20.10 (2017/08/24)
* decoder
  - ffmpeg: support MusicBrainz ID3v2 tags
* tags
  - aiff: fix FORM chunk size endianess (is big-endian)
* mixer
  - osx: add a mixer for OSX.
* fix crash when resuming playback before decoder is ready
* fix crash on Windows

ver 0.20.9 (2017/06/04)
* decoder
  - ffmpeg: support *.adx
* fix byte order detection on FreeBSD/aarch64
* fix more random crashes when compiled with clang

ver 0.20.8 (2017/05/19)
* output
  - osx: fix build failure due to missing "noexcept"
* playlist
  - m3u: support MIME type `audio/mpegurl`
* fix build failure with GCC 4.x

ver 0.20.7 (2017/05/15)
* database
  - simple: fix false positive directory loop detection with NFS
* enforce a reasonable minimum audio_buffer_size setting
* cap buffer_before_play at 80% to prevent deadlock
* fix random crashes when compiled with clang

ver 0.20.6 (2017/03/10)
* input
  - curl: fix headers after HTTP redirect to Shoutcast server
* decoder
  - ffmpeg: re-enable as fallback
  - mpcdec: fix crash (division by zero) after seeking
  - sidplay: make compatible with libsidplayfp < 1.8
* fix stream tags after automatic song change
* workaround for GCC 4.9.4 / libstdc++ bug (build failure)

ver 0.20.5 (2017/02/20)
* tags
  - id3: fix memory leak on corrupt ID3 tags
* decoder
  - sidplay: don't require libsidutils when building with libsidplayfp
* output
  - httpd: fix two buffer overflows in IcyMetaData length calculation
* mixer
  - alsa: fix crash bug

ver 0.20.4 (2017/02/01)
* input
  - nfs: fix freeze after reconnect
* output
  - sndio: work around a libroar C++ incompatibility
* workaround for GCC 4.9 "constexpr" bug
* fix FreeBSD build failure

ver 0.20.3 (2017/01/25)
* protocol
  - "playlistadd" creates new playlist if it does not exist, as documented
* database
  - proxy: fix error "terminate called after throwing ..."
  - proxy: make connect errors during startup non-fatal
* neighbor
  - upnp: fix premature expiry
* replay gain: don't reset ReplayGain levels when unpausing playback
* silence surround channels when converting from stereo
* use shortcuts such as "dsd64" in log messages

ver 0.20.2 (2017/01/15)
* input
  - alsa: fix crash bug
  - alsa: fix buffer overruns
* decoder
  - flac: add options "probesize" and "analyzeduration"
* resampler
  - libsamplerate: reset state after seeking
* output
  - fix static noise after changing to a different audio format
  - alsa: fix the DSD_U32 sample rate
  - alsa: fix the DSD_U32 byte order
  - alsa: support DSD_U16
  - recorder: fix error "Failed to create : No such file or directory"
* playlist
  - cue: fix skipping songs

ver 0.20.1 (2017/01/09)
* input
  - curl: fix crash bug
  - curl: fix freeze bug
* decoder
  - wavpack: fix crash bug
* storage
  - curl: new storage plugin for WebDAV (work in progress)
* mixer
  - alsa: normalize displayed volume according to human perception
* fix crash with volume_normalization enabled

ver 0.20 (2017/01/04)
* protocol
  - "commands" returns playlist commands only if playlist_directory configured
  - "search"/"find" have a "window" parameter
  - report song duration with milliseconds precision
  - "sticker find" can match sticker values
  - drop the "file:///" prefix for absolute file paths
  - add range parameter to command "plchanges" and "plchangesposid"
  - send verbose error message to client
* input
  - curl: fix memory leak
* tags
  - ape, ogg: drop support for non-standard tag "album artist"
    affected filetypes: vorbis, flac, opus & all files with ape2 tags
    (most importantly some mp3s)
  - id3: remove the "id3v1_encoding" setting; by definition, all ID3v1 tags
    are ISO-Latin-1
  - ape: support APE replay gain on remote files
  - read ID3 tags from NFS/SMB
* decoder
  - improved error logging
  - report I/O errors to clients
  - ffmpeg: support ReplayGain and MixRamp
  - ffmpeg: support stream tags
  - gme: add option "accuracy"
  - gme: provide the TRACK tag
  - gme: faster scanning
  - mad: reduce memory usage while scanning tags
  - mpcdec: read the bit rate
  - pcm: support audio/L16 (RFC 2586) and audio/x-mpd-float
  - sidplay: faster scanning
  - wavpack: large file support
  - wavpack: support DSD (WavPack 5)
  - wavpack: archive support
* playlist
  - cue: don't skip pregap
  - embcue: fix last track
  - flac: new plugin which reads the "CUESHEET" metadata block
* output
  - alsa: fix multi-channel order
  - alsa: remove option "use_mmap"
  - alsa: support DSD_U32
  - alsa: disable DoP if it fails
  - jack: reduce CPU usage
  - pulse: set channel map to WAVE-EX
  - recorder: record tags
  - recorder: allow dynamic file names
  - sndio: new output plugin
* mixer
  - null: new plugin
* resampler
  - new block "resampler" in configuration file
    replacing the old "samplerate_converter" setting
  - soxr: allow multi-threaded resampling
* player
  - reset song priority on playback
  - reduce xruns
* write database and state file atomically
* always write UTF-8 to the log file.
* remove dependency on GLib
* support libsystemd (instead of the older libsystemd-daemon)
* database
  - proxy: add TCP keepalive option
* update
  - apply .mpdignore matches to subdirectories
* switch the code base to C++14
  - GCC 4.9 or clang 3.4 (or newer) recommended

ver 0.19.21 (2016/12/13)
* decoder
  - ffmpeg: fix crash bug
* fix unit test failure after recent "setprio" change
* systemd: add user unit

ver 0.19.20 (2016/12/09)
* protocol
  - "setprio" re-enqueues old song if priority has been raised
* decoder
  - ffmpeg: ignore empty packets
  - pcm: fix corruption bug with partial frames (after short read)
  - sidplay: fix playback speed with libsidplayfp
* output
  - winmm: fix 8 bit playback
* fix gcc 7.0 -Wimplicit-fallthrough
* systemd: paranoid security settings

ver 0.19.19 (2016/08/23)
* decoder
  - ffmpeg: bug fix for FFmpeg 3.1 support
  - wildmidi: support libWildMidi 0.4
* output
  - pulse: support 32 bit, 24 bit and floating point playback
* support non-x86 NetBSD
* fix clang 3.9 warnings

ver 0.19.18 (2016/08/05)
* decoder
  - ffmpeg: fix crash with older FFmpeg versions (< 3.0)
  - ffmpeg: log detailed error message
  - ffmpeg: support FFmpeg 3.1
  - sidplay: detect libsidplay2 with pkg-config
  - sidplay: log detailed error message
  - sidplay: read the "date" tag
  - sidplay: allow building with libsidplayfp instead of libsidplay2
* output
  - shout: recognize setting "encoder" instead of "encoding"
* fix memory leak after stream failure
* fix build failure with Boost 1.61
* require gcc 4.7 or newer

ver 0.19.17 (2016/07/09)
* decoder
  - flac: fix assertion failure while seeking
  - flac: fix stream duration indicator
  - fix seek problems in several plugins
* fix spurious seek error "Failed to allocate silence buffer"
* replay gain: fix "replay_gain_handler mixer" setting
* DSD: use 0x69 as silence pattern
* fix use-after-free bug on "close" and "kill"

ver 0.19.16 (2016/06/13)
* faster seeking
* fix system include path order
* add missing DocBook file to tarball

ver 0.19.15 (2016/04/30)
* decoder
  - ffmpeg: support FFmpeg 3.0
  - ffmpeg: use as fallback instead of "mad" if no plugin matches
  - opus: support bigger OpusTags packets
* fix more build failures on non-glibc builds due to constexpr Mutex
* fix build failure due to missing include
* fix unit test on Alpha

ver 0.19.14 (2016/03/18)
* decoder
  - dsdiff: fix off-by-one buffer overflow
  - opus: limit tag size to 64 kB
* archive
  - iso9660: fix buffer overflow
* fix quadratic runtime bug in the tag pool
* fix build failures on non-glibc builds due to constexpr Mutex

ver 0.19.13 (2016/02/23)
* tags
  - aiff, riff: fix ID3 chunk padding
* decoder
  - ffmpeg: support the TAK codec
* fix disappearing duration of remote songs during playback
* initialize supplementary groups with glibc 2.19+

ver 0.19.12 (2015/12/15)
* fix assertion failure on malformed UTF-8 tag
* fix build failure on non-Linux systems
* fix LimitRTTIME in systemd unit file

ver 0.19.11 (2015/10/27)
* tags
  - ape: fix buffer overflow
* decoder
  - ffmpeg: fix crash due to wrong avio_alloc_context() call
  - gme: don't loop forever, fall back to GME's default play length
* encoder
  - flac: fix crash with 32 bit playback
* mixer
  - fix mixer lag after enabling/disabling output

ver 0.19.10 (2015/06/21)
* input
  - curl: fix deadlock on small responses
  - smbclient: fix DFF playback
* decoder
  - ffmpeg: improve seeking accuracy
  - fix stuck stream tags
* encoder
  - opus: fix bogus granulepos
* output
  - fix failure to open device right after booting
* neighbor
  - nfs: fix deadlock when connecting
* fix "single" mode breakage due to queue edits

ver 0.19.9 (2015/02/06)
* decoder
  - dsdiff, dsf: raise ID3 tag limit to 1 MB
* playlist: fix loading duplicate tag types from state file
* despotify: remove defunct plugin
* fix clock integer overflow on OS X
* fix gcc 5.0 warnings
* fix build failure with uClibc
* fix build failure on non-POSIX operating systems
* fix dependency issue on parallel Android build
* fix database/state file saving on Windows

ver 0.19.8 (2015/01/14)
* input
  - curl: fix bug after rewinding from end-of-file
  - mms: reduce delay at the beginning of playback
* decoder
  - dsdiff, dsf: allow ID3 tags larger than 4 kB
  - ffmpeg: support interleaved floating point
* fix clang 3.6 warnings
* fix build failure on NetBSD

ver 0.19.7 (2014/12/17)
* input
  - nfs: fix crash while canceling a failing file open operation
  - nfs: fix memory leak on connection failure
  - nfs: fix reconnect after mount failure
  - nfs: implement mount timeout (60 seconds)
* storage
  - nfs: implement I/O timeout (60 seconds)
* playlist
  - embcue: fix filename suffix detection
  - don't skip non-existent songs in "listplaylist"
* decoder
  - ffmpeg: fix time stamp underflow
* fix memory allocator bug on Windows

ver 0.19.6 (2014/12/08)
* decoder
  - ffmpeg: support FFmpeg 2.5
* fix build failure with musl
* android
  - update libFLAC to 1.3.1
  - update FFmpeg to 2.5

ver 0.19.5 (2014/11/26)
* input
  - nfs: fix crash on connection failure
* archive
  - zzip: fix crash after seeking
* decoder
  - dsdiff, dsf, opus: fix deadlock while seeking
  - mp4v2: remove because of incompatible license

ver 0.19.4 (2014/11/18)
* protocol
  - workaround for buggy clients that send "add /"
* decoder
  - ffmpeg: support opus
  - opus: add MIME types audio/ogg and application/ogg
* fix crash on failed filename charset conversion
* fix local socket detection from uid=0 (root)

ver 0.19.3 (2014/11/11)
* protocol
  - fix "(null)" result string to "list" when AlbumArtist is disabled
* database
  - upnp: fix breakage due to malformed URIs
* input
  - curl: another fix for redirected streams
* decoder
  - audiofile: fix crash while playing streams
  - audiofile: fix bit rate calculation
  - ffmpeg: support opus
  - opus: fix bogus duration on streams
  - opus: support chained streams
  - opus: improved error logging
* fix distorted audio with soxr resampler
* fix build failure on Mac OS X with non-Apple compilers

ver 0.19.2 (2014/11/02)
* input
  - curl: fix redirected streams
* playlist
  - don't allow empty playlist name
  - m3u: don't ignore unterminated last line
  - m3u: recognize the file suffix ".m3u8"
* decoder
  - ignore URI query string for plugin detection
  - faad: remove workaround for ancient libfaad2 ABI bug
  - ffmpeg: recognize MIME type audio/aacp
  - mad: fix negative replay gain values
* output
  - fix memory leak after filter initialization error
  - fall back to PCM if given DSD sample rate is not supported
* fix assertion failure on unsupported PCM conversion
* auto-disable plugins that require GLib when --disable-glib is used

ver 0.19.1 (2014/10/19)
* input
  - mms: fix deadlock bug
* playlist
  - extm3u: fix Extended M3U detection
  - m3u, extm3u, cue: fix truncated lines
* fix build failure on Mac OS X
* add missing file systemd/mpd.socket to tarball

ver 0.19 (2014/10/10)
* protocol
  - new commands "addtagid", "cleartagid", "listfiles", "listmounts",
    "listneighbors", "mount", "rangeid", "unmount"
  - "lsinfo" and "readcomments" allowed for remote files
  - "listneighbors" lists file servers on the local network
  - "playlistadd" supports file:///
  - "idle" with unrecognized event name fails
  - "list" on album artist falls back to the artist tag
  - "list" and "count" allow grouping
  - new "search"/"find" filter "modified-since"
  - "seek*" allows fractional position
  - close connection after syntax error
* database
  - proxy: forward "idle" events
  - proxy: forward the "update" command
  - proxy: copy "Last-Modified" from remote directories
  - simple: compress the database file using gzip
  - upnp: new plugin
  - cancel the update on shutdown
* storage
  - music_directory can point to a remote file server
  - nfs: new plugin
  - smbclient: new plugin
* playlist
  - cue: fix bogus duration of the last track
  - cue: restore CUE tracks from state file
  - soundcloud: use https instead of http
  - soundcloud: add default API key
* archive
  - read tags from songs in an archive
* input
  - alsa: new input plugin
  - curl: options "verify_peer" and "verify_host"
  - ffmpeg: update offset after seeking
  - ffmpeg: improved error messages
  - mms: non-blocking I/O
  - nfs: new input plugin
  - smbclient: new input plugin
* filter
  - volume: improved software volume dithering
* decoder:
  - vorbis, flac, opus: honor DESCRIPTION= tag in Xiph-based files as a comment to the song
  - audiofile: support scanning remote files
  - audiofile: log libaudiofile errors
  - dsdiff, dsf: report bit rate
  - dsdiff, dsf: implement seeking
  - dsf: support DSD512
  - dsf: support multi-channel files
  - dsf: fix big-endian bugs
  - dsf: fix noise at end of malformed file
  - mpg123: support ID3v2, ReplayGain and MixRamp
  - sndfile: support scanning remote files
  - sndfile: support tags "comment", "album", "track", "genre"
  - sndfile: native floating point playback
  - sndfile: optimized 16 bit playback
  - mp4v2: support playback of MP4 files.
* encoder:
  - shine: new encoder plugin
* output
  - alsa: support native DSD playback
  - alsa: rename "DSD over USB" to "DoP"
  - osx: fix hang after (un)plugging headphones
* threads:
  - the update thread runs at "idle" priority
  - the output thread runs at "real-time" priority
  - increase kernel timer slack on Linux
  - name each thread (for debugging)
* configuration
  - allow playlist directory without music directory
  - use XDG to auto-detect "music_directory" and "db_file"
* add tags "AlbumSort", "MUSICBRAINZ_RELEASETRACKID"
* disable global Latin-1 fallback for tag values
* new resampler option using libsoxr
* ARM NEON optimizations
* install systemd unit for socket activation
* Android port

ver 0.18.23 (2015/02/06)
* despotify: remove defunct plugin
* fix clock integer overflow on OS X
* fix gcc 5.0 warnings

ver 0.18.22 (2015/01/14)
* fix clang 3.6 warnings

ver 0.18.21 (2014/12/17)
* playlist
  - embcue: fix filename suffix detection
* decoder
  - ffmpeg: fix time stamp underflow

ver 0.18.20 (2014/12/08)
* decoder
  - ffmpeg: support FFmpeg 2.5
* fix build failure with musl

ver 0.18.19 (2014/11/26)
* archive
  - zzip: fix crash after seeking

ver 0.18.18 (2014/11/18)
* decoder
  - ffmpeg: support opus
* fix crash on failed filename charset conversion
* fix local socket detection from uid=0 (root)

ver 0.18.17 (2014/11/02)
* playlist
  - don't allow empty playlist name
  - m3u: recognize the file suffix ".m3u8"
* decoder
  - ignore URI query string for plugin detection
  - faad: remove workaround for ancient libfaad2 ABI bug
  - ffmpeg: recognize MIME type audio/aacp

ver 0.18.16 (2014/09/26)
* fix DSD breakage due to typo in configure.ac

ver 0.18.15 (2014/09/26)
* command
  - list: reset used size after the list has been processed
* fix MixRamp
* work around build failure on NetBSD

ver 0.18.14 (2014/09/11)
* protocol
  - fix range parser bug on certain 32 bit architectures
* decoder
  - audiofile: fix crash after seeking
  - ffmpeg: fix crash with ffmpeg/libav version 11
  - fix assertion failure after seeking

ver 0.18.13 (2014/08/31)
* protocol
  - don't change song on "seekcur" in random mode

* decoder
  - dsdiff, dsf: fix endless loop on malformed file
  - ffmpeg: support ffmpeg/libav version 11
  - gme: fix song duration
* output
  - alsa: fix endless loop at end of file in dsd_usb mode
* fix state file saver
* fix build failure on Darwin

ver 0.18.12 (2014/07/30)
* database
  - proxy: fix build failure with libmpdclient 2.2
  - proxy: fix add/search and other commands with libmpdclient < 2.9
* decoder
  - audiofile: improve responsiveness
  - audiofile: fix WAV stream playback
  - dsdiff, dsf: fix stream playback
  - dsdiff: fix metadata parser bug (uninitialized variables)
  - faad: estimate song duration for remote files
  - sndfile: improve responsiveness
* randomize next song when enabling "random" mode while not playing
* randomize next song when adding to single-song queue

ver 0.18.11 (2014/05/12)
* decoder
  - opus: fix missing song length on high-latency files
* fix race condition when using GLib event loop (non-Linux)

ver 0.18.10 (2014/04/10)
* decoder
  - ffmpeg: fix seeking bug
  - ffmpeg: handle unknown stream start time
  - gme: fix memory leak
  - sndfile: work around libsndfile bug on partial read
* don't interrupt playback when current song gets deleted

ver 0.18.9 (2014/03/02)
* protocol
  - "findadd" requires the "add" permission
* output
  - alsa: improved workaround for noise after manual song change
* decoder
  - vorbis: fix linker failure when libvorbis/libogg are static
* encoder
  - vorbis: fix another linker failure
* output
  - pipe: fix hanging child process due to blocked signals
* fix build failure due to missing signal.h include

ver 0.18.8 (2014/02/07)
* decoder
  - ffmpeg: support libav v10_alpha1
* encoder
  - vorbis: fix linker failure
* output
  - roar: documentation
* more robust Icy-Metadata parser
* fix Solaris build failure

ver 0.18.7 (2014/01/13)
* playlist
  - pls: fix crash after parser error
  - soundcloud: fix build failure with libyajl 2.0.1
* decoder
  - faad: fix memory leak
  - mpcdec: reject libmpcdec SV7 in configure script
* daemon: don't initialize supplementary groups when already running
  as the configured user

ver 0.18.6 (2013/12/24)
* input
  - cdio_paranoia: support libcdio-paranoia 0.90
* tags
  - riff: recognize upper-case "ID3" chunk name
* decoder
  - ffmpeg: use relative timestamps
* output
  - openal: fix build failure on Mac OS X
  - osx: fix build failure
* mixer
  - alsa: fix build failure with uClibc
* fix replay gain during cross-fade
* accept files without metadata

ver 0.18.5 (2013/11/23)
* configuration
  - fix crash when db_file is configured without music_directory
  - fix crash on "stats" without db_file/music_directory
* database
  - proxy: auto-reload statistics
  - proxy: provide "db_update" in "stats" response
* input
  - curl: work around stream resume bug (fixed in libcurl 7.32.0)
* decoder
  - fluidsynth: auto-detect by default
* clip 24 bit data from libsamplerate
* fix ia64, mipsel and other little-endian architectures
* fix build failures due to missing includes
* fix build failure with static libmpdclient

ver 0.18.4 (2013/11/13)
* decoder
  - dsdiff: fix byte order bug
* fix build failures due to missing includes
* libc++ compatibility

ver 0.18.3 (2013/11/08)
* fix stuck MPD after song change (0.18.2 regression)

ver 0.18.2 (2013/11/07)
* protocol:
  - "close" flushes the output buffer
* input:
  - cdio_paranoia: add setting "default_byte_order"
  - curl: fix bug with redirected streams
* playlist:
  - pls: fix reversed song order
* decoder:
  - audiofile: require libaudiofile 0.3 due to API breakage
  - dsf: enable DSD128
* enable buffering when starting playback (regression fix)
* fix build failures due to missing includes
* fix big-endian support

ver 0.18.1 (2013/11/04)
* protocol:
  - always ignore whitespace at the end of the line
* networking:
  - log UNIX domain path names instead of "localhost"
  - open listener sockets in the order they were configured
  - don't abort if IPv6 is not available
* output:
  - alsa: avoid endless loop in Raspberry Pi workaround
* filter:
  - autoconvert: fix "volume_normalization" with mp3 files
* add missing files to source tarball

ver 0.18 (2013/10/31)
* configuration:
  - allow tilde paths for socket
  - default filesystem charset is UTF-8 instead of ISO-8859-1
  - increase default buffer size to 4 MB
* protocol:
  - new command "readcomments" lists arbitrary file tags
  - new command "toggleoutput"
  - "find"/"search" with "any" does not match file name
  - "search" and "find" with base URI (keyword "base")
  - search for album artist falls back to the artist tag
  - re-add the "volume" command
* input:
  - curl: enable https
  - soup: plugin removed
* playlist:
  - lastfm: remove defunct Last.fm support
* decoder:
  - adplug: new decoder plugin using libadplug
  - dsf: don't play junk at the end of the "data" chunk
  - ffmpeg: drop support for pre-0.8 ffmpeg
  - flac: require libFLAC 1.2 or newer
  - flac: support FLAC files inside archives
  - opus: new decoder plugin for the Opus codec
  - vorbis: skip 16 bit quantisation, provide float samples
  - mikmod: add "loop" configuration parameter
  - modplug: add "loop_count" configuration parameter
  - mp4ff: obsolete plugin removed
* encoder:
  - opus: new encoder plugin for the Opus codec
  - vorbis: accept floating point input samples
* output:
  - new option "tags" may be used to disable sending tags to output
  - alsa: workaround for noise after manual song change
  - ffado: remove broken plugin
  - httpd: support HEAD requests
  - mvp: remove obsolete plugin
  - osx: disabled by default because it's unmaintained and unsupported
* improved decoder/output error reporting
* eliminate timer wakeup on idle MPD
* fix unresponsive MPD while waiting for stream
* port of the source code to C++11

ver 0.17.6 (2013/10/14)
* mixer:
  - alsa: fix busy loop when USB sound device gets unplugged
* decoder:
  - modplug: fix build with Debian package 1:0.8.8.4-4
* stored playlists:
  - fix loading playlists with references to local files
  - obey filesystem_charset for URLs

ver 0.17.5 (2013/08/04)
* protocol:
  - fix "playlistadd" with URI
  - fix "move" relative to current when there is no current song
* decoder:
  - ffmpeg: support "application/flv"
  - mikmod: adapt to libmikmod 3.2
* configure.ac:
  - detect system "ar"

ver 0.17.4 (2013/04/08)
* protocol:
  - allow to omit END in ranges (START:END)
  - don't emit IDLE_PLAYER before audio format is known
* decoder:
  - ffmpeg: support float planar audio (ffmpeg 1.1)
  - ffmpeg: fix AVFrame allocation
* player:
  - implement missing "idle" events on output errors
* clock: fix build failure

ver 0.17.3 (2013/01/06)
* output:
  - osx: fix pops during playback
  - recorder: fix I/O error check
  - shout: fix memory leak in error handler
  - recorder, shout: support Ogg packets that span more than one page
* decoder:
  - ffmpeg: ignore negative time stamps
  - ffmpeg: support planar audio
* playlist:
  - cue: fix memory leak
  - cue: fix CUE files with only one track

ver 0.17.2 (2012/09/30)
* protocol:
  - fix crash in local file check
* decoder:
  - fluidsynth: remove throttle (requires libfluidsynth 1.1)
  - fluidsynth: stop playback at end of file
  - fluidsynth: check MIDI file format while scanning
  - fluidsynth: add sample rate setting
  - wavpack: support all APEv2 tags
* output:
  - httpd: use monotonic clock, avoid hiccups after system clock adjustment
  - httpd: fix throttling bug after resuming playback
* playlist:
  - cue: map "PERFORMER" to "artist" or "album artist"
* mapper: fix non-UTF8 music directory name
* mapper: fix potential crash in file permission check
* playlist: fix use-after-free bug
* playlist: fix memory leak
* state_file: save song priorities
* player: disable cross-fading in "single" mode
* update: fix unsafe readlink() usage
* configure.ac:
  - don't auto-detect the vorbis encoder when Tremor is enabled

ver 0.17.1 (2012/07/31)
* protocol:
  - require appropriate permissions for searchadd{,pl}
* tags:
  - aiff: support the AIFC format
  - ape: check for ID3 if no usable APE tag was found
* playlist:
  - cue: support file types "MP3", "AIFF"
* output:
  - fix noisy playback with conversion and software volume

ver 0.17 (2012/06/27)
* protocol:
  - support client-to-client communication
  - "update" and "rescan" need only "CONTROL" permission
  - new command "seekcur" for simpler seeking within current song
  - new command "config" dumps location of music directory
  - add range parameter to command "load"
  - print extra "playlist" object for embedded CUE sheets
  - new commands "searchadd", "searchaddpl"
* input:
  - cdio_paranoia: new input plugin to play audio CDs
  - curl: enable CURLOPT_NETRC
  - curl: non-blocking I/O
  - soup: new input plugin based on libsoup
* tags:
  - RVA2: support separate album/track replay gain
* decoder:
  - mpg123: implement seeking
  - ffmpeg: drop support for pre-0.5 ffmpeg
  - ffmpeg: support WebM
  - oggflac: delete this obsolete plugin
  - dsdiff: new decoder plugin
* output:
  - alsa: support DSD-over-USB (dCS suggested standard)
  - httpd: support for streaming to a DLNA client
  - openal: improve buffer cancellation
  - osx: allow user to specify other audio devices
  - osx: implement 32 bit playback
  - shout: add possibility to set url
  - roar: new output plugin for RoarAudio
  - winmm: fail if wrong device specified instead of using default device
* mixer:
  - alsa: listen for external volume changes
* playlist:
  - allow references to songs outside the music directory
  - new CUE parser, without libcue
  - soundcloud: new plugin for accessing soundcloud.com
* state_file: add option "restore_paused"
* cue: show CUE track numbers
* allow port specification in "bind_to_address" settings
* support floating point samples
* systemd socket activation
* improve --version output
* WIN32: fix renaming of stored playlists with non-ASCII names


ver 0.16.8 (2012/04/04)
* fix for libsamplerate assertion failure
* decoder:
  - vorbis (and others): fix seeking at startup
  - ffmpeg: read the "year" tag
* encoder:
  - vorbis: generate end-of-stream packet before tag
  - vorbis: generate end-of-stream packet when playback ends
* output:
  - jack: check for connection failure before starting playback
  - jack: workaround for libjack1 crash bug
  - osx: fix stuttering due to buffering bug
* fix endless loop in text file reader
* update: skip symlinks in path that is to be updated


ver 0.16.7 (2012/02/04)
* input:
  - ffmpeg: support libavformat 0.7
* decoder:
  - ffmpeg: support libavformat 0.8, libavcodec 0.9
  - ffmpeg: support all MPD tags
* output:
  - httpd: fix excessive buffering
  - openal: force 16 bit playback, as 8 bit doesn't work
  - osx: remove sleep call from render callback
  - osx: clear render buffer when there's not enough data
* fix moving after current song


ver 0.16.6 (2011/12/01)
* decoder:
  - fix assertion failure when resuming streams
  - ffmpeg: work around bogus channel count
* encoder:
  - flac, null, wave: fix buffer corruption bug
  - wave: support packed 24 bit samples
* mapper: fix the bogus "not a directory" error message
* mapper: check "x" and "r" permissions on music directory
* log: print reason for failure
* event_pipe: fix WIN32 regression
* define WINVER in ./configure
* WIN32: autodetect filesystem encoding


ver 0.16.5 (2011/10/09)
* configure.ac
  - disable assertions in the non-debugging build
  - show solaris plugin result correctly
  - add option --enable-solaris-output
* pcm_format: fix 32-to-24 bit conversion (the "silence" bug)
* input:
  - rewind: reduce heap usage
* decoder:
  - ffmpeg: higher precision timestamps
  - ffmpeg: don't require key frame for seeking
  - fix CUE track seeking
* output:
  - openal: auto-fallback to mono if channel count is unsupported
* player:
  - make seeking to CUE track more reliable
  - the "seek" command works when MPD is stopped
  - restore song position from state file (bug fix)
  - fix crash that sometimes occurred when audio device fails on startup
  - fix absolute path support in playlists
* WIN32: close sockets properly
* install systemd service file if systemd is available


ver 0.16.4 (2011/09/01)
* don't abort configure when avahi is not found
* auto-detect libmad without pkg-config
* fix memory leaks
* don't resume playback when seeking to another song while paused
* apply follow_inside_symlinks to absolute symlinks
* fix playback discontinuation after seeking
* input:
  - curl: limit the receive buffer size
  - curl: implement a hard-coded timeout of 10 seconds
* decoder:
  - ffmpeg: workaround for semantic API change in recent ffmpeg versions
  - flac: validate the sample rate when scanning the tag
  - wavpack: obey all decoder commands, stop at CUE track border
* encoder:
  - vorbis: don't send end-of-stream on flush
* output:
  - alsa: fix SIGFPE when alsa announces a period size of 0
  - httpd: don't warn on client disconnect
  - osx: don't drain the buffer when closing
  - pulse: fix deadlock when resuming the stream
  - pulse: fix deadlock when the stream was suspended


ver 0.16.3 (2011/06/04)
* fix assertion failure in audio format mask parser
* fix NULL pointer dereference in playlist parser
* fix playlist files in base music directory
* database: allow directories with just playlists
* decoder:
  - ffmpeg: support libavcodec 0.7


ver 0.16.2 (2011/03/18)
* configure.ac:
  - fix bashism in tremor test
* decoder:
  - tremor: fix configure test
  - gme: detect end of song
* encoder:
  - vorbis: reset the Ogg stream after flush
* output:
  - httpd: fix uninitialized variable
  - httpd: include sys/socket.h
  - oss: AFMT_S24_PACKED is little-endian
  - oss: disable 24 bit playback on FreeBSD


ver 0.16.1 (2011/01/09)
* audio_check: fix parameter in prototype
* add void casts to suppress "result unused" warnings (clang)
* input:
  - ffado: disable by default
* decoder:
  - mad: work around build failure on Solaris
  - resolve modplug vs. libsndfile cflags/headers conflict
* output:
  - solaris: add missing parameter to open_cloexec() cal
  - osx: fix up audio format first, then apply it to device
* player_thread: discard empty chunks while cross-fading
* player_thread: fix assertion failure due to early seek
* output_thread: fix double lock


ver 0.16 (2010/12/11)
* protocol:
  - send song modification time to client
  - added "update" idle event
  - removed the deprecated "volume" command
  - added the "findadd" command
  - range support for "delete"
  - "previous" really plays the previous song
  - "addid" with negative position is deprecated
  - "load" supports remote playlists (extm3u, pls, asx, xspf, lastfm://)
  - allow changing replay gain mode on-the-fly
  - omitting the range end is possible
  - "update" checks if the path is malformed
* archive:
  - iso: renamed plugin to "iso9660"
  - zip: renamed plugin to "zzip"
* input:
  - lastfm: obsolete plugin removed
  - ffmpeg: new input plugin using libavformat's "avio" library
* tags:
  - added tags "ArtistSort", "AlbumArtistSort"
  - id3: revised "performer" tag support
  - id3: support multiple values
  - ape: MusicBrainz tags
  - ape: support multiple values
* decoders:
  - don't try a plugin twice (MIME type & suffix)
  - don't fall back to "mad" unless no plugin matches
  - ffmpeg: support multiple tags
  - ffmpeg: convert metadata to generic format
  - ffmpeg: implement the libavutil log callback
  - sndfile: new decoder plugin based on libsndfile
  - flac: moved CUE sheet support to a playlist plugin
  - flac: support streams without STREAMINFO block
  - mikmod: sample rate is configurable
  - mpg123: new decoder plugin based on libmpg123
  - sidplay: support sub-tunes
  - sidplay: implemented songlength database
  - sidplay: support seeking
  - sidplay: play monaural SID tunes in mono
  - sidplay: play mus, str, prg, x00 files
  - wavpack: activate 32 bit support
  - wavpack: allow more than 2 channels
  - mp4ff: rename plugin "mp4" to "mp4ff"
* encoders:
  - twolame: new encoder plugin based on libtwolame
  - flac: new encoder plugin based on libFLAC
  - wave: new encoder plugin for PCM WAV format
* output:
  - recorder: new output plugin for recording radio streams
  - alsa: don't recover on CANCEL
  - alsa: fill period buffer with silence before draining
  - openal: new output plugin
  - pulse: announce "media.role=music"
  - pulse: renamed context to "Music Player Daemon"
  - pulse: connect to server on MPD startup, implement pause
  - jack: require libjack 0.100
  - jack: don't disconnect during pause
  - jack: connect to server on MPD startup
  - jack: added options "client_name", "server_name"
  - jack: clear ring buffers before activating
  - jack: renamed option "ports" to "destination_ports"
  - jack: support more than two audio channels
  - httpd: bind port when output is enabled
  - httpd: added name/genre/website configuration
  - httpd: implement "pause"
  - httpd: bind_to_address support (including IPv6)
  - oss: 24 bit support via OSS4
  - win32: new output plugin for Windows Wave
  - shout, httpd: more responsive to control commands
  - wildcards allowed in audio_format configuration
  - consistently lock audio output objects
* player:
  - drain audio outputs at the end of the playlist
* mixers:
  - removed support for legacy mixer configuration
  - reimplemented software volume as mixer+filter plugin
  - per-device software/hardware mixer setting
* commands:
  - added new "status" line with more precise "elapsed time"
* update:
  - automatically update the database with Linux inotify
  - support .mpdignore files in the music directory
  - sort songs by album name first, then disc/track number
  - rescan after metadata_to_use change
* normalize: upgraded to AudioCompress 2.0
  - automatically convert to 16 bit samples
* replay gain:
  - reimplemented as a filter plugin
  - fall back to track gain if album gain is unavailable
  - optionally use hardware mixer to apply replay gain
  - added mode "auto"
  - parse replay gain from APE tags
* log unused/unknown block parameters
* removed the deprecated "error_file" option
* save state when stopped
* renamed option "--stdout" to "--stderr"
* removed options --create-db and --no-create-db
* state_file: save only if something has changed
* database: eliminated maximum line length
* log: redirect stdout/stderr to /dev/null if syslog is used
* set the close-on-exec flag on all file descriptors
* pcm_volume, pcm_mix: implemented 32 bit support
* support packed 24 bit samples
* CUE sheet support
* support for MixRamp tags
* obey $(sysconfdir) for default mpd.conf location
* build with large file support by default
* added test suite ("make check")
* require GLib 2.12
* added libwrap support
* make single mode 'sticky'


ver 0.15.17 (2011/??/??)
* encoder:
  - vorbis: reset the Ogg stream after flush
* decoders:
  - vorbis: fix tremor support


ver 0.15.16 (2011/03/13)
* output:
  - ao: initialize the ao_sample_format struct
  - jack: fix crash with mono playback
* encoders:
  - lame: explicitly configure the output sample rate
* update: log all file permission problems


ver 0.15.15 (2010/11/08)
* input:
  - rewind: fix assertion failure
* output:
  - shout: artist comes first in stream title


ver 0.15.14 (2010/11/06)
* player_thread: fix assertion failure due to wrong music pipe on seek
* output_thread: fix assertion failure due to race condition in OPEN
* input:
  - rewind: fix double free bug
* decoders:
  - mp4ff, ffmpeg: add extension ".m4b" (audio book)


ver 0.15.13 (2010/10/10)
* output_thread: fix race condition after CANCEL command
* output:
  - httpd: fix random data in stream title
  - httpd: MIME type audio/ogg for Ogg Vorbis
* input:
  - rewind: update MIME not only once
  - rewind: enable for MMS


ver 0.15.12 (2010/07/20)
* input:
  - curl: remove assertion after curl_multi_fdset()
* tags:
  - rva2: set "gain", not "peak"
* decoders:
  - wildmidi: support version 0.2.3


ver 0.15.11 (2010/06/14)
* tags:
  - ape: support album artist
* decoders:
  - mp4ff: support tags "album artist", "albumartist", "band"
  - mikmod: fix memory leak
  - vorbis: handle uri==NULL
  - ffmpeg: fix memory leak
  - ffmpeg: free AVFormatContext on error
  - ffmpeg: read more metadata
  - ffmpeg: fix libavformat 0.6 by using av_open_input_stream()
* playlist: emit IDLE_OPTIONS when resetting single mode
* listen: make get_remote_uid() work on BSD


ver 0.15.10 (2010/05/30)
* input:
  - mms: fix memory leak in error handler
  - mms: initialize the "eof" attribute
* decoders:
  - mad: properly calculate ID3 size without libid3tag


ver 0.15.9 (2010/03/21)
* decoders:
  - mad: fix crash when seeking at end of song
  - mpcdec: fix negative shift on fixed-point samples
  - mpcdec: fix replay gain formula with v8
* playlist: fix single+repeat in random mode
* player: postpone song tags during cross-fade


ver 0.15.8 (2010/01/17)
* input:
  - curl: allow rewinding with Icy-Metadata
* decoders:
  - ffmpeg, flac, vorbis: added more flac/vorbis MIME types
  - ffmpeg: enabled libavformat's file name extension detection
* dbUtils: return empty tag value only if no value was found
* decoder_thread: fix CUE track playback
* queue: don't repeat current song in consume mode


ver 0.15.7 (2009/12/27)
* archive:
  - close archive when stream is closed
  - iso, zip: fixed memory leak in destructor
* input:
  - file: don't fall back to parent directory
  - archive: fixed memory leak in error handler
* tags:
  - id3: fix ID3v1 charset conversion
* decoders:
  - eliminate jitter after seek failure
  - ffmpeg: don't try to force stereo
  - wavpack: allow fine-grained seeking
* mixer: explicitly close all mixers on shutdown
* mapper: fix memory leak when playlist_directory is not set
* mapper: apply filesystem_charset to playlists
* command: verify playlist name in the "rm" command
* database: return multiple tag values per song


ver 0.15.6 (2009/11/18)
* input:
  - lastfm: fixed variable name in GLib<2.16 code path
  - input/mms: require libmms 0.4
* archive:
  - zzip: require libzzip 0.13
* tags:
  - id3: allow 4 MB RIFF/AIFF tags
* decoders:
  - ffmpeg: convert metadata
  - ffmpeg: align the output buffer
  - oggflac: rewind stream after FLAC detection
  - flac: fixed CUE seeking range check
  - flac: fixed NULL pointer dereference in CUE code
* output_thread: check again if output is open on PAUSE
* update: delete ignored symlinks from database
* database: increased maximum line length to 32 kB
* sticker: added fallback for sqlite3_prepare_v2()


ver 0.15.5 (2009/10/18)
* input:
  - curl: don't abort if a packet has only metadata
  - curl: fixed endless loop during buffering
* tags:
  - riff, aiff: fixed "limited range" gcc warning
* decoders:
  - flac: fixed two memory leaks in the CUE tag loader
* decoder_thread: change the fallback decoder name to "mad"
* output_thread: check again if output is open on CANCEL
* update: fixed memory leak during container scan


ver 0.15.4 (2009/10/03)
* decoders:
  - vorbis: revert "faster tag scanning with ov_test_callback()"
  - faad: skip assertion failure on large ID3 tags
  - ffmpeg: use the "artist" tag if "author" is not present
* output:
  - osx: fix the OS X 10.6 build


ver 0.15.3 (2009/08/29)
* decoders:
  - vorbis: faster tag scanning with ov_test_callback()
* output:
  - fix stuttering due to uninitialized variable
* update: don't re-read unchanged container files


ver 0.15.2 (2009/08/15)
* tags:
  - ape: check the tag size (fixes integer underflow)
  - ape: added protection against large memory allocations
* decoders:
  - mad: skip ID3 frames when libid3tag is disabled
  - flac: parse all replaygain tags
  - flac: don't allocate cuesheet twice (memleak)
* output:
  - shout: fixed stuck pause bug
  - shout: minimize the unpause latency
* update: free empty path string (memleak)
* update: free temporary string in container scan (memleak)
* directory: free empty directories after removing them (memleak)


ver 0.15.1 (2009/07/15)
* decoders:
  - flac: fix assertion failure in tag_free() call
* output:
  - httpd: include sys/types.h (fixes Mac OS X)
* commands:
  - don't resume playback when stopping during pause
* database: fixed NULL pointer dereference after charset change
* log: fix double free() bug during shutdown


ver 0.15 (2009/06/23)
* input:
  - parse Icy-Metadata
  - added support for the MMS protocol
  - hide HTTP password in playlist
  - lastfm: new input plugin for last.fm radio (experimental and incomplete!)
  - curl: moved proxy settings to "input" block
* tags:
  - support the "album artist" tag
  - support MusicBrainz tags
  - parse RVA2 tags in mp3 files
  - parse ID3 tags in AIFF/RIFF/WAV files
  - ffmpeg: support new metadata API
  - ffmpeg: added support for the tags comment, genre, year
* decoders:
  - audiofile: streaming support added
  - audiofile: added 24 bit support
  - modplug: another MOD plugin, based on libmodplug
  - mikmod disabled by default, due to severe security issues in libmikmod
  - sidplay: new decoder plugin for C64 SID (using libsidplay2)
  - fluidsynth: new decoder plugin for MIDI files (using libfluidsynth,
    experimental due to shortcomings in libfluidsynth)
  - wildmidi: another decoder plugin for MIDI files (using libwildmidi)
  - flac: parse stream tags
  - mpcdec: support the new libmpcdec SV8 API
  - added configuration option to disable decoder plugins
  - flac: support embedded cuesheets
  - ffmpeg: updated list of supported formats
* audio outputs:
  - added option to disable audio outputs by default
  - wait 10 seconds before reopening after play failure
  - shout: enlarged buffer size to 32 kB
  - null: allow disabling synchronization
  - mvp: fall back to stereo
  - mvp: fall back to 16 bit audio samples
  - mvp: check for reopen errors
  - mvp: fixed default device detection
  - pipe: new audio output plugin which runs a command
  - alsa: better period_time default value for high sample rates
  - solaris: new audio output plugin for Solaris /dev/audio
  - httpd: new audio output plugin for web based streaming, similar to icecast
     but built in.
* commands:
  - "playlistinfo" and "move" supports a range now
  - added "sticker database", command "sticker", which allows clients
     to implement features like "song rating"
  - added "consume" command which removes a song after play
  - added "single" command, if activated, stops playback after current song or
     repeats the song if "repeat" is active.
* mixers:
  - rewritten mixer code to support multiple mixers
  - new pulseaudio mixer
  - alsa: new mixer_index option supports choosing between multiple
    identically-named controls on a device.
* Add audio archive extraction support:
  - bzip2
  - iso9660
  - zip
* the option "error_file" was removed, all messages are logged into
   "log_file"
* support logging to syslog
* fall back to XDG music directory if no music_directory is configured
* failure to read the state file is non-fatal
* --create-db starts the MPD daemon instead of exiting
* playlist_directory and music_directory are optional
* playlist: recalculate the queued song after random is toggled
* playlist: don't unpause on delete
* pause when all audio outputs fail to play
* daemon: ignore "user" setting if already running as that user
* listen: fix broken client IP addresses in log
* listen: bind failure on secondary address is non-fatal
* 24/32 bit audio support
* print available protocols in --version
* fill buffer after seeking
* choose the fallback resampler at runtime
* steps taken towards win32 compatibility
* require glib 2.6 or greater
* built-in documentation using doxygen and docbook


ver 0.14.2 (2009/02/13)
* configure.ac:
  - define HAVE_FFMPEG after all checks
* decoders:
  - ffmpeg: added support for the tags comment, genre, year
  - ffmpeg: don't warn of empty packet output
  - ffmpeg: check if the time stamp is valid
  - ffmpeg: fixed seek integer overflow
  - ffmpeg: enable WAV streaming
  - ffmpeg: added TTA support
  - wavpack: pass NULL if the .wvc file fails to open
  - mikmod: call MikMod_Exit() only in the finish() method
  - aac: fix stream metadata
* audio outputs:
  - jack: allocate ring buffers before connecting
  - jack: clear "shutdown" flag on reconnect
  - jack: reduced sleep time to 1ms
  - shout: fixed memory leak in the mp3 encoder
  - shout: switch to blocking mode
  - shout: use libshout's synchronization
  - shout: don't postpone metadata
  - shout: clear buffer before calling the encoder
* mapper: remove trailing slashes from music_directory
* player: set player error when output device fails
* update: recursively purge deleted directories
* update: free deleted subdirectories

ver 0.14.1 (2009/01/17)
* decoders:
  - mp4: support the writer/composer tag
  - id3: strip leading and trailing whitespace from ID3 tags
  - oggvorbis: fix tremor support
  - oggvorbis: disable seeking on remote files
* audio outputs:
  - jack: allocate default port names (fixes a crash)
* update:
  - refresh stats after update
  - save the database even if it is empty
* input_curl:
  - use select() to eliminate busy loop during connect
  - honour http_proxy_* config directives
  - fix assertion failure on "connection refused"
  - fix assertion failure with empty HTTP responses
* corrected the sample calculation in the fallback resampler
* log: automatically append newline
* fix setenv() conflict on Solaris
* configure.ac: check for pkg-config before using it
* fix minor memory leak in decoder_tag()
* fix cross-fading bug: it used to play some chunks of the new song twice
* playlist
  - fix assertion failure during playlist load
  - implement Fisher-Yates shuffle properly
  - safely search the playlist for deleted song
* use custom PRNG for volume dithering (speedup)
* detect libid3tag without pkg-config

ver 0.14 (2008/12/25)
* audio outputs:
  - wait 10 seconds before reopening a failed device
  - fifo: new plugin
  - null: new plugin
  - shout: block while trying to connect instead of failing
  - shout: new timeout parameter
  - shout: support mp3 encoding and the shoutcast protocol
  - shout: send silence during pause, so clients don't get disconnected
* decoders:
  - ffmpeg: new plugin
  - wavpack: new plugin
  - aac: stream support added
  - mod: disabled by default due to critical bugs in all libmikmod versions
* commands:
  - "addid" takes optional second argument to specify position
  - "idle" notifies the client when a notable change occurs
* Zeroconf support using Bonjour
* New zeroconf_enabled option so that Zeroconf support can be disabled
* Stop the player/decode processes when not playing to allow the CPU to sleep
* Fix a bug where closing an ALSA dmix device could cause MPD to hang
* Support for reading ReplayGain from LAME tags on MP3s
* MPD is now threaded, which greatly improves performance and stability
* memory usage reduced by merging duplicate tags in the database
* support connecting via unix domain socket
* allow authenticated local users to add any local file to the playlist
* 24 bit audio support
* optimized PCM conversions and dithering
* much code has been replaced by using GLib
* the HTTP client has been replaced with libcurl
* symbolic links in the music directory can be disabled; the default
  is to ignore symlinks pointing outside the music directory

ver 0.13.0 (2007/5/28)
* New JACK audio output
* Support for "file" as an alternative to "filename" in search, find, and list
* FLAC 1.1.3 API support
* New playlistadd command for adding to stored playlists
* New playlistclear command for clearing stored playlists
* Fix a bug where "find any" and "list <type> any" wouldn't return any results
* Make "list any" return an error instead of no results and an OK
* New gapless_mp3_playback option to disable gapless MP3 playback
* Support for seeking HTTP streams
* Zeroconf support using Avahi
* libsamplerate support for high quality audio resampling
* ID3v2 "Original Artist/Performer" tag support
* New playlistsearch command for searching the playlist (similar to "search")
* New playlistfind command for finding songs in the playlist (similar to "find")
* libmikmod 3.2.0 beta support
* New tagtypes command for retrieving a list of available tag types
* Fix a bug where no ACK was returned if loading a playlist failed
* Fix a bug where db_update in stats would be 0 after initial database creation
* New count command for getting stats on found songs (similar to "find")
* New playlistmove command for moving songs in stored playlists
* New playlistdelete command for deleting songs from stored playlists
* New rename command for renaming stored playlists
* Increased default buffer_before_play from 0% to 10% to prevent skipping
* Lots of bug fixes, cleaned up code, and performance improvements

ver 0.12.2 (2007/3/20)
* Fix a bug where clients could cause MPD to segfault

ver 0.12.1 (2006/10/10)
* Fix segfault when scanning an MP3 that has a Xing tag with 0 frames
* Fix segfault when there's no audio output specified and one can't be detected
* Fix handling of escaping in quotes
* Allow a quality of -1 to be specified for shout outputs
* A few minor cleanups

ver 0.12.0 (2006/9/22)
* New audio output code which supports:
  * A plugin-like architecture
  * Non-libao ("native") outputs:
    * ALSA
    * OSS
    * OS X
    * Media MVP
    * PulseAudio
    * Shout (Icecast or Shoutcast)
  * Playing through multiple outputs at once
  * Enabling/disabling outputs while MPD is running
  * Saving output state (enabled/disabled) to the state_file
* OggFLAC support
* Musepack support
* Gapless MP3 playback
* MP3 ReplayGain support (using ID3v2 tags only)
* Support for MP2 files if MP3 support is enabled
* Composer, Performer, Comment, and Disc metadata support
* New outputs command for listing available audio outputs
* New enableoutput and disableoutput commands for enabling/disabling outputs
* New plchangesposid command for a stripped down version of plchanges
* New addid command for adding to the playlist and returning a song ID
* New commands and notcommands commands for checking available commands
* Can now specify any supported metadata type or "any" in search, find, and list
* New volume_normalization parameter for enabling Audio Compress normalization
* New metadata_to_use parameter for choosing supported metadata types
* New pid_file parameter for saving the MPD process ID to the specified file
* The db_file parameter is now required
* The port parameter is now optional (defaults to 6600)
* Can specify bind_to_address multiple times
* New --kill argument for killing MPD if pid_file is specified
* Removed --update-db argument (use the update function in your client instead)
* New mpdconf.example
* New mpd.conf man page 
* Removed bundled libmad and libid3tag
* Lots of bug fixes, cleaned up code, and performance improvements

ver 0.11.5 (2004/11/1)
1) New id3v1_encoding config option to configure the id3v1 tag encoding (patch
from dottedmag)
2) Strip '\r' from m3u playlists (thank you windows)
3) Use random() instead of rand() for playlist randomizing
4) Fix a bug trying skipping some commented lines in m3u playlist files
5) Fix a bug when fetching metadata from streams that may cause certain
weirdnesses
6) Fix a bug where replaygain preamp was used on files w/o replaygain tags
7) Fix a busy loop when trying to prebuffer a nonexistant or missing stream
8) Fix a bug in forgetting to remove leading ' ' in content-type for http
streams
9) Check for ice-name in http headers
10) Be sure the strip all '\n' chars in tags
11) Set $HOME env variable when setuid'ing, this should fix the /root/.mcop
errors triggered by arts/libao

ver 0.11.4 (2004/7/26)
1) Fixed a segfault when decoding mp3's with corrupt id3v2 tags
2) Fixed a memory leak when encountering id3v2 tags in mp3 decoder

ver 0.11.3 (2004/7/21)
1) Add support for http authentication for streams
2) Added replaygain pre-amp support
3) Better error handling for fread() in inputStream_file
4) Fixed a bug so that when a freeAllInterfaces is called, it sets
max_interface_connections to 0.  This prevents potential segfaults and other
nastiness for forked processes, like the player and update-er (do to
interfacePrintWithFD()).
5) Allow blockingWrite() to handle errors more gracefully (for example, if the
disc is full, and thus the write() fails or can't be completed, we just skip
this write() and continue, instead of getting stuck in an infinite loop until
the write() becomes successful)
6) Updated mpdconf.example from sbh/avuton
7) If "user" is specified, then convert ~ in paths to the user's home path
specified by "user" config paramter (not the actual current user running mpd).

ver 0.11.2 (2004/7/5) 
1) Work around in computing total time for mp3's whose first valid mpeg frame is
not layer III
2) Fix mp3 and mp4 decoders when seeking past the end of the file
3) Fix replaygain for flac and vorbis
4) Fix memory leaks in flac decoder (from normalperson)
5) Fix Several other bugs in playlist.c and directory.c (from normalperson)

ver 0.11.1 (2004/6/24)
1) Fix a bug that caused "popping" at the beginning of mp3's
2) Fix playlistid command
3) Fix move commands so they don't mess up the song id's
4) Added support for HTTP Proxy
5) Detect and skip recursive links in the music directory
6) Fix addPathToDB() so updating on a specific path doesn't exist correctly adds
the parent directories to the DB

ver 0.11.0 (2004/6/18)
1) Support for playing mp3 and Ogg Vorbis streams
2) Non-blocking Update
3) Replaygain support for Ogg Vorbis and FLAC (by Eric Moore aka AliasMrJones)
4) audio_output_format option that allows for all audio output to be converted
to a format compatible with any sound card
5) Own routines for to always support UTF-8 <-> ISO-8859-1 conversion
6) Added "Id" and "Pos" metadata for songs in playlist
7) Added commands: plchanges, currentsong, playid, seekid, playlistid, moveid,
swapid, deleteid
8) UTF-8 validation of all tags
9) Update specific files/directories (for fast, incremental updating)
10) Added ACK error codes
11) Mod file support
12) Added command_list_ok_begin
13) Play after stop resumes from last position in the playlist
14) Play while pause resumes playback
15) Better signal handling by mackstann
16) Cleanup decoder interface (now called InputPlugins)
17) --create-db no long starts the daemon
18) --no-daemon outputs to log files
19) --stdout sends output to stdout/stderr
20) Default port is now 6600
21) Lots of other cleanups and Bugfixes

ver 0.10.4 (2004/5/26)
1) Fix configure problems on OpenBSD with langinfo and iconv
2) Fix an infinte loop when writing to an interface and it has expired
3) Fix a segfault in decoding flac's
4) Ingore CRC stuff in mp3's since some encoders did not compute the CRC
correctly
5) Fix a segfault in processing faulty mp4 metadata

ver 0.10.3 (2004/4/2)
1) Fix a segfault when a blanck line is sent from a client
2) Fix for loading playlists on platforms where char is unsigned
3) When pausing, release audio device after we say pause is successful (this
makes pause appear to not lag)
4) When returning errors for unknown types by player, be sure to copy the
filename
5) add --disable-alsa for disabling alsa mixer support
6) Use select() for a portable usleep()
7) For alsa mixer, default to "Master' element, not first element

ver 0.10.2 (2004/3/25)
1) Add suport for AAC
2) Substitute '\n' with ' ' in tag info
3) Remove empty directories from db
4) Resume from current position in song when using state file
5) Pause now closes the music device, and reopens it on resuming
6) Fix unnecessary big endian byte swapping
7) If locale is "C" or "POSIX", then use ISO-8859-1 as the fs charset
8) Fix a bug where alsa mixer wasn't detecting volume changes
9) For alsa and software mixer, show volume to be the same as it was set (even
if its not the exact volume)
10) Report bitrate for wave files
11) Compute song length of CBR mp3's more accurately

ver 0.10.1 (2004/3/7)
1) Check to see if we need to add "-lm" when linking mpd
2) Fix issues with skipping bad frames in an mp3 (this way we get the correct
samplerate and such)
3) Fix crossfading bug with ogg's
4) Updated libmad and libid3tag included w/ source to 0.15.1b

ver 0.10.0 (2004/3/3)
1) Use UTF-8 for all client communications
2) Crossfading support
3) Password Authentication (all in plaintext)
4) Software mixer
5) Buffer Size is configurable
6) Reduced Memory consumption (use directory tree for search and find)
7) Bitrate support for Flac
8) setvol command (deprecates volume command)
9) add command takes directories
10) Path's in config file now work with ~
11) Add samplerate,bits, and channels to status
12) Reenable playTime in stats display
13) Fix a segfault when doing: add ""
14) Fix a segfault with flac vorbis comments simply being "="
15) Fix a segfault/bug in queueNextSong with repeat+random
16) Fix a bug, where one process may segfault, and cause more processes to spawn
w/o killing ones that lost their parent.
17) Fix a bug when the OSS device was unable to fetch the current volume,
it would close the device (when it maybe previously closed by the exact same
code)
18) command.c cleanup by mackstann
19) directory.c and command.c cleanup by tw-nym

ver 0.9.4 (2004/1/21)
1) Fix a bug where updated tag info wasn't being detected
2) Set the default audio write size to 1024 bytes (should decrease cpu load a
bit on some machines).
3) Make audio write size configurable via "audio_write_size" config option
4) Tweak output buffer size for connections by detecting the kernel output
buffer size.

ver 0.9.3 (2003/10/31)
1) Store total time/length of songs in db and display in *info commands
2) Display instantaneous bitrate in status command
3) Add Wave Support using libaudiofile (Patch from normalperson)
4) Command code cleanup (Patch from tw-nym)
5) Optimize listing of playlists (10-100x faster)
6) Optimize interface output (write in 4kB chunks instead of on every '\n')
7) Fix bug that prevented rm command from working
8) Fix bug where deleting current song skips the next song
9) Use iconv to convert vorbis comments from UTF-8 to Latin1

ver 0.9.2 (2003/10/6)
1) Fix FreeBSD Compilation Problems
2) Fix bug in move command
3) Add mixer_control options to configure which mixer control/device mpd
controls
4) Randomize on play -1
5) Fix a bug in toggling repeat off and at the end of the playlist

ver 0.9.1 (2003/9/30)
1) Fix a statement in the middle of declarations in listen.c, causes error for
gcc 2.7

ver 0.9.0 (2003/9/30)
1) Random play mode
2) Alsa Mixer Support
3) Save and Restore "state"
4) Default config file locations (.mpdconf and /etc/mpd.conf)
5) Make db file locations configurable
6) Move songs around in the playlist
7) Gapless playback
8) Use Xing tags for mp3's
9) Remove stop_on_error
10) Seeking support
11) Playlists can be loaded and deleted from subdirectories
12) Complete rewrite of player layer (fork()'s only once, opens and closes
audio device as needed).
13) Eliminate use and dependence of SIGIO
14) IPv6 support
15) Solaris compilations fixes
16) Support for different log levels
17) Timestamps for log entries
18) "user" config parameter for setuid (patch from Nagilum)
19) Other misc features and bug fixes

ver 0.8.7 (2003/9/3)
1) Fix a memory leak.  When closing a interface, was called close() on the fd
instead of calling fclose() on the fp that was opened with fdopen().

ver 0.8.6 (2003/8/25)
1) Fix a memory leak when a buffered existed, and a connection was unexpectedly
closed, and i wasn't free'ing the buffer apropriatly.

ver 0.8.5 (2003/8/17)
1) Fix a bug where an extra end of line is returned when attempting to play a
non existing file.  This causes parsing errors for clients.

ver 0.8.4 (2003/8/13)
1) Fix a bug where garbage is returned with errors in "list" command

ver 0.8.3 (2003/8/12) 
1) Fix a compilation error on older linux systems
2) Fix a bug in searching by title
3) Add "list" command
4) Add config options for specifying libao driver/plugin and options
5) Add config option to specify which address to bind to
6) Add support for loading and saving absolute pathnames in saved playlists
7) Playlist no longer creates duplicate entries for song data (more me
efficient)
8) Songs deleted from the db are now removed for the playlist as well

ver 0.8.2 (2003/7/22)
1) Increased the connection que for listen() from 0 to 5
2) Cleanup configure makefiles so that mpd uses MPD_LIBS and MPD_CFLAGS
rather than LIBS and CFLAGS
3) Put a cap on the number of commands per command list
4) Put a cap on the maximum number of buffered output lines
5) Get rid of TIME_WAIT/EADDRINUSE socket problem
6) Use asynchronious IO (i.e. trigger SIGIO instead so we can sleep in
select() calls longer)

ver 0.8.1 (2003/7/11)
1) FreeBSD fixes
2) Fix for rare segfault when updating
3) Fix bug where client was being hungup on when done playing current song
4) Fix bug when playing flac's where it incorrectly reports an error
5) Make stop playlist on error configurable
6) Configure checks for installed libmad and libid3tag and uses those if found
7) Use buffer->finished in *_decode's instead of depending on catching signals

ver 0.8.0 (2003/7/6)
1) Flac support
2) Make playlist max length configurable
3) New backward compatible status (backward compatible for 0.8.0 on)
4) listall command now can take a directory as an argument
5) Buffer rewritten to use shared memory instead of sockets
6) Playlist adding done using db
7) Add sort to list, and use binary search for finding
8) New "stats" command
9) Command list (for faster adding of large batches of files)
10) Add buffered chunks before play
11) Useful error reporting to clients (part of status command)
12) Use libid3tag for reading id3 tags (more stable)
13) Non-blocking output to clients
14) Fix bug when removing items from directory
15) Fix bug when playing mono mp3's
16) Fix bug when attempting to delete files when using samba
17) Lots of other bug fixes I can't remember

ver 0.7.0 (2003/6/20)
1) use mad instead of mpg123 for mp3 decoding
2) volume support
3) repeate playlist support
4) use autoconf/automake (i.e. "configure")
5) configurable max connections

ver 0.6.2 (2003/6/11)
1) Buffer support for ogg
2) new config file options: "connection_timeout" and "mpg123_ignore_junk"
3) new commands: "next", "previous", and "listall"
Thanks to Niklas Hofer for "next" and "previous" patches!
4) Search by filename
5) bug fix for pause when playing mp3's

ver 0.6.1 (2003/5/29)
1) Add conf file support
2) Fix a bug when doing mp3stop (do wait3(NULL,WNOHANG|WUNTRACED,NULL))
3) Fix a bug when fork'ing, fflush file buffers before forking so the
child doesn't print the same stuff in the buffer.

ver 0.6.0 (2003/5/25)
1) Add ogg vorbis support
2) Fix two bugs relating to tables, one for search by title, and one where we
freed the tables before directories, causing a segfault
3) The info command has been removed.

ver 0.5.0-0.5.2
Initial release(s).  Support for MP3 via mpg123<|MERGE_RESOLUTION|>--- conflicted
+++ resolved
@@ -1,4 +1,3 @@
-<<<<<<< HEAD
 ver 0.21 (not yet released)
 * protocol
   - "tagtypes" can be used to hide tags
@@ -14,10 +13,7 @@
 * mixer
   - sndio: new mixer plugin
 
-ver 0.20.11 (not yet released)
-=======
 ver 0.20.11 (2017/10/18)
->>>>>>> a7fdfa08
 * storage
   - curl: support Content-Type application/xml
 * decoder
