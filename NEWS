--- conflicted
+++ resolved
@@ -1,4 +1,3 @@
-<<<<<<< HEAD
 ver 0.21 (not yet released)
 * configuration
   - add "include" directive, allows including config files
@@ -44,7 +43,7 @@
   - opus: support for sending metadata using ogg stream chaining
 * systemd watchdog support
 * require GCC 6
-=======
+
 ver 0.20.22 (not yet released)
 * storage
   - curl: URL-encode paths
@@ -52,7 +51,6 @@
   - now runs as a service
   - add button to start/stop MPD
   - add option to auto-start on boot
->>>>>>> 14d3a7ae
 
 ver 0.20.21 (2018/08/17)
 * database
