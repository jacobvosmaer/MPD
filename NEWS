<<<<<<< HEAD
ver 0.18 (2012/??/??)
* decoder:
  - adplug: new decoder plugin using libadplug
  - opus: new decoder plugin for the Opus codec
  - vorbis: skip 16 bit quantisation, provide float samples
* output:
  - new option "tags" may be used to disable sending tags to output
* improved decoder/output error reporting

ver 0.17.2 (2012/??/??)
=======
ver 0.17.2 (2012/09/30)
>>>>>>> 76e3dec7
* protocol:
  - fix crash in local file check
* decoder:
  - fluidsynth: remove throttle (requires libfluidsynth 1.1)
  - fluidsynth: stop playback at end of file
  - fluidsynth: check MIDI file format while scanning
  - fluidsynth: add sample rate setting
  - wavpack: support all APEv2 tags
* output:
  - httpd: use monotonic clock, avoid hiccups after system clock adjustment
  - httpd: fix throttling bug after resuming playback
* playlist:
  - cue: map "PERFORMER" to "artist" or "album artist"
* mapper: fix non-UTF8 music directory name
* mapper: fix potential crash in file permission check
* playlist: fix use-after-free bug
* playlist: fix memory leak
* state_file: save song priorities
* player: disable cross-fading in "single" mode
* update: fix unsafe readlink() usage
* configure.ac:
  - don't auto-detect the vorbis encoder when Tremor is enabled

ver 0.17.1 (2012/07/31)
* protocol:
  - require appropriate permissions for searchadd{,pl}
* tags:
  - aiff: support the AIFC format
  - ape: check for ID3 if no usable APE tag was found
* playlist:
  - cue: support file types "MP3", "AIFF"
* output:
  - fix noisy playback with conversion and software volume

ver 0.17 (2012/06/27)
* protocol:
  - support client-to-client communication
  - "update" and "rescan" need only "CONTROL" permission
  - new command "seekcur" for simpler seeking within current song
  - new command "config" dumps location of music directory
  - add range parameter to command "load"
  - print extra "playlist" object for embedded CUE sheets
  - new commands "searchadd", "searchaddpl"
* input:
  - cdio_paranoia: new input plugin to play audio CDs
  - curl: enable CURLOPT_NETRC
  - curl: non-blocking I/O
  - soup: new input plugin based on libsoup
* tags:
  - RVA2: support separate album/track replay gain
* decoder:
  - mpg123: implement seeking
  - ffmpeg: drop support for pre-0.5 ffmpeg
  - ffmpeg: support WebM
  - oggflac: delete this obsolete plugin
  - dsdiff: new decoder plugin
* output:
  - alsa: support DSD-over-USB (dCS suggested standard)
  - httpd: support for streaming to a DLNA client
  - openal: improve buffer cancellation
  - osx: allow user to specify other audio devices
  - osx: implement 32 bit playback
  - shout: add possibility to set url
  - roar: new output plugin for RoarAudio
  - winmm: fail if wrong device specified instead of using default device
* mixer:
  - alsa: listen for external volume changes
* playlist:
  - allow references to songs outside the music directory
  - new CUE parser, without libcue
  - soundcloud: new plugin for accessing soundcloud.com
* state_file: add option "restore_paused"
* cue: show CUE track numbers
* allow port specification in "bind_to_address" settings
* support floating point samples
* systemd socket activation
* improve --version output
* WIN32: fix renaming of stored playlists with non-ASCII names


ver 0.16.8 (2012/04/04)
* fix for libsamplerate assertion failure
* decoder:
  - vorbis (and others): fix seeking at startup
  - ffmpeg: read the "year" tag
* encoder:
  - vorbis: generate end-of-stream packet before tag
  - vorbis: generate end-of-stream packet when playback ends
* output:
  - jack: check for connection failure before starting playback
  - jack: workaround for libjack1 crash bug
  - osx: fix stuttering due to buffering bug
* fix endless loop in text file reader
* update: skip symlinks in path that is to be updated


ver 0.16.7 (2012/02/04)
* input:
  - ffmpeg: support libavformat 0.7
* decoder:
  - ffmpeg: support libavformat 0.8, libavcodec 0.9
  - ffmpeg: support all MPD tags
* output:
  - httpd: fix excessive buffering
  - openal: force 16 bit playback, as 8 bit doesn't work
  - osx: remove sleep call from render callback
  - osx: clear render buffer when there's not enough data
* fix moving after current song


ver 0.16.6 (2011/12/01)
* decoder:
  - fix assertion failure when resuming streams
  - ffmpeg: work around bogus channel count
* encoder:
  - flac, null, wave: fix buffer corruption bug
  - wave: support packed 24 bit samples
* mapper: fix the bogus "not a directory" error message
* mapper: check "x" and "r" permissions on music directory
* log: print reason for failure
* event_pipe: fix WIN32 regression
* define WINVER in ./configure
* WIN32: autodetect filesystem encoding


ver 0.16.5 (2011/10/09)
* configure.ac
  - disable assertions in the non-debugging build
  - show solaris plugin result correctly
  - add option --enable-solaris-output
* pcm_format: fix 32-to-24 bit conversion (the "silence" bug)
* input:
  - rewind: reduce heap usage
* decoder:
  - ffmpeg: higher precision timestamps
  - ffmpeg: don't require key frame for seeking
  - fix CUE track seeking
* output:
  - openal: auto-fallback to mono if channel count is unsupported
* player:
  - make seeking to CUE track more reliable
  - the "seek" command works when MPD is stopped
  - restore song position from state file (bug fix)
  - fix crash that sometimes occurred when audio device fails on startup
  - fix absolute path support in playlists
* WIN32: close sockets properly
* install systemd service file if systemd is available


ver 0.16.4 (2011/09/01)
* don't abort configure when avahi is not found
* auto-detect libmad without pkg-config
* fix memory leaks
* don't resume playback when seeking to another song while paused
* apply follow_inside_symlinks to absolute symlinks
* fix playback discontinuation after seeking
* input:
  - curl: limit the receive buffer size
  - curl: implement a hard-coded timeout of 10 seconds
* decoder:
  - ffmpeg: workaround for semantic API change in recent ffmpeg versions
  - flac: validate the sample rate when scanning the tag
  - wavpack: obey all decoder commands, stop at CUE track border
* encoder:
  - vorbis: don't send end-of-stream on flush
* output:
  - alsa: fix SIGFPE when alsa announces a period size of 0
  - httpd: don't warn on client disconnect
  - osx: don't drain the buffer when closing
  - pulse: fix deadlock when resuming the stream
  - pulse: fix deadlock when the stream was suspended


ver 0.16.3 (2011/06/04)
* fix assertion failure in audio format mask parser
* fix NULL pointer dereference in playlist parser
* fix playlist files in base music directory
* database: allow directories with just playlists
* decoder:
  - ffmpeg: support libavcodec 0.7


ver 0.16.2 (2011/03/18)
* configure.ac:
  - fix bashism in tremor test
* decoder:
  - tremor: fix configure test
  - gme: detect end of song
* encoder:
  - vorbis: reset the Ogg stream after flush
* output:
  - httpd: fix uninitialized variable
  - httpd: include sys/socket.h
  - oss: AFMT_S24_PACKED is little-endian
  - oss: disable 24 bit playback on FreeBSD


ver 0.16.1 (2011/01/09)
* audio_check: fix parameter in prototype
* add void casts to suppress "result unused" warnings (clang)
* input:
  - ffado: disable by default
* decoder:
  - mad: work around build failure on Solaris
  - resolve modplug vs. libsndfile cflags/headers conflict
* output:
  - solaris: add missing parameter to open_cloexec() cal
  - osx: fix up audio format first, then apply it to device
* player_thread: discard empty chunks while cross-fading
* player_thread: fix assertion failure due to early seek
* output_thread: fix double lock


ver 0.16 (2010/12/11)
* protocol:
  - send song modification time to client
  - added "update" idle event
  - removed the deprecated "volume" command
  - added the "findadd" command
  - range support for "delete"
  - "previous" really plays the previous song
  - "addid" with negative position is deprecated
  - "load" supports remote playlists (extm3u, pls, asx, xspf, lastfm://)
  - allow changing replay gain mode on-the-fly
  - omitting the range end is possible
  - "update" checks if the path is malformed
* archive:
  - iso: renamed plugin to "iso9660"
  - zip: renamed plugin to "zzip"
* input:
  - lastfm: obsolete plugin removed
  - ffmpeg: new input plugin using libavformat's "avio" library
* tags:
  - added tags "ArtistSort", "AlbumArtistSort"
  - id3: revised "performer" tag support
  - id3: support multiple values
  - ape: MusicBrainz tags
  - ape: support multiple values
* decoders:
  - don't try a plugin twice (MIME type & suffix)
  - don't fall back to "mad" unless no plugin matches
  - ffmpeg: support multiple tags
  - ffmpeg: convert metadata to generic format
  - ffmpeg: implement the libavutil log callback
  - sndfile: new decoder plugin based on libsndfile
  - flac: moved CUE sheet support to a playlist plugin
  - flac: support streams without STREAMINFO block
  - mikmod: sample rate is configurable
  - mpg123: new decoder plugin based on libmpg123
  - sidplay: support sub-tunes
  - sidplay: implemented songlength database
  - sidplay: support seeking
  - sidplay: play monaural SID tunes in mono
  - sidplay: play mus, str, prg, x00 files
  - wavpack: activate 32 bit support
  - wavpack: allow more than 2 channels
  - mp4ff: rename plugin "mp4" to "mp4ff"
* encoders:
  - twolame: new encoder plugin based on libtwolame
  - flac: new encoder plugin based on libFLAC
  - wave: new encoder plugin for PCM WAV format
* output:
  - recorder: new output plugin for recording radio streams
  - alsa: don't recover on CANCEL
  - alsa: fill period buffer with silence before draining
  - openal: new output plugin
  - pulse: announce "media.role=music"
  - pulse: renamed context to "Music Player Daemon"
  - pulse: connect to server on MPD startup, implement pause
  - jack: require libjack 0.100
  - jack: don't disconnect during pause
  - jack: connect to server on MPD startup
  - jack: added options "client_name", "server_name"
  - jack: clear ring buffers before activating
  - jack: renamed option "ports" to "destination_ports"
  - jack: support more than two audio channels
  - httpd: bind port when output is enabled
  - httpd: added name/genre/website configuration
  - httpd: implement "pause"
  - httpd: bind_to_address support (including IPv6)
  - oss: 24 bit support via OSS4
  - win32: new output plugin for Windows Wave
  - shout, httpd: more responsive to control commands
  - wildcards allowed in audio_format configuration
  - consistently lock audio output objects
* player:
  - drain audio outputs at the end of the playlist
* mixers:
  - removed support for legacy mixer configuration
  - reimplemented software volume as mixer+filter plugin
  - per-device software/hardware mixer setting
* commands:
  - added new "status" line with more precise "elapsed time"
* update:
  - automatically update the database with Linux inotify
  - support .mpdignore files in the music directory
  - sort songs by album name first, then disc/track number
  - rescan after metadata_to_use change
* normalize: upgraded to AudioCompress 2.0
  - automatically convert to 16 bit samples
* replay gain:
  - reimplemented as a filter plugin
  - fall back to track gain if album gain is unavailable
  - optionally use hardware mixer to apply replay gain
  - added mode "auto"
  - parse replay gain from APE tags
* log unused/unknown block parameters
* removed the deprecated "error_file" option
* save state when stopped
* renamed option "--stdout" to "--stderr"
* removed options --create-db and --no-create-db
* state_file: save only if something has changed
* database: eliminated maximum line length
* log: redirect stdout/stderr to /dev/null if syslog is used
* set the close-on-exec flag on all file descriptors
* pcm_volume, pcm_mix: implemented 32 bit support
* support packed 24 bit samples
* CUE sheet support
* support for MixRamp tags
* obey $(sysconfdir) for default mpd.conf location
* build with large file support by default
* added test suite ("make check")
* require GLib 2.12
* added libwrap support
* make single mode 'sticky'


ver 0.15.17 (2011/??/??)
* encoder:
  - vorbis: reset the Ogg stream after flush
* decoders:
  - vorbis: fix tremor support


ver 0.15.16 (2011/03/13)
* output:
  - ao: initialize the ao_sample_format struct
  - jack: fix crash with mono playback
* encoders:
  - lame: explicitly configure the output sample rate
* update: log all file permission problems


ver 0.15.15 (2010/11/08)
* input:
  - rewind: fix assertion failure
* output:
  - shout: artist comes first in stream title


ver 0.15.14 (2010/11/06)
* player_thread: fix assertion failure due to wrong music pipe on seek
* output_thread: fix assertion failure due to race condition in OPEN
* input:
  - rewind: fix double free bug
* decoders:
  - mp4ff, ffmpeg: add extension ".m4b" (audio book)


ver 0.15.13 (2010/10/10)
* output_thread: fix race condition after CANCEL command
* output:
  - httpd: fix random data in stream title
  - httpd: MIME type audio/ogg for Ogg Vorbis
* input:
  - rewind: update MIME not only once
  - rewind: enable for MMS


ver 0.15.12 (2010/07/20)
* input:
  - curl: remove assertion after curl_multi_fdset()
* tags:
  - rva2: set "gain", not "peak"
* decoders:
  - wildmidi: support version 0.2.3


ver 0.15.11 (2010/06/14)
* tags:
  - ape: support album artist
* decoders:
  - mp4ff: support tags "album artist", "albumartist", "band"
  - mikmod: fix memory leak
  - vorbis: handle uri==NULL
  - ffmpeg: fix memory leak
  - ffmpeg: free AVFormatContext on error
  - ffmpeg: read more metadata
  - ffmpeg: fix libavformat 0.6 by using av_open_input_stream()
* playlist: emit IDLE_OPTIONS when resetting single mode
* listen: make get_remote_uid() work on BSD


ver 0.15.10 (2010/05/30)
* input:
  - mms: fix memory leak in error handler
  - mms: initialize the "eof" attribute
* decoders:
  - mad: properly calculate ID3 size without libid3tag


ver 0.15.9 (2010/03/21)
* decoders:
  - mad: fix crash when seeking at end of song
  - mpcdec: fix negative shift on fixed-point samples
  - mpcdec: fix replay gain formula with v8
* playlist: fix single+repeat in random mode
* player: postpone song tags during cross-fade


ver 0.15.8 (2010/01/17)
* input:
  - curl: allow rewinding with Icy-Metadata
* decoders:
  - ffmpeg, flac, vorbis: added more flac/vorbis MIME types
  - ffmpeg: enabled libavformat's file name extension detection
* dbUtils: return empty tag value only if no value was found
* decoder_thread: fix CUE track playback
* queue: don't repeat current song in consume mode


ver 0.15.7 (2009/12/27)
* archive:
  - close archive when stream is closed
  - iso, zip: fixed memory leak in destructor
* input:
  - file: don't fall back to parent directory
  - archive: fixed memory leak in error handler
* tags:
  - id3: fix ID3v1 charset conversion
* decoders:
  - eliminate jitter after seek failure
  - ffmpeg: don't try to force stereo
  - wavpack: allow fine-grained seeking
* mixer: explicitly close all mixers on shutdown
* mapper: fix memory leak when playlist_directory is not set
* mapper: apply filesystem_charset to playlists
* command: verify playlist name in the "rm" command
* database: return multiple tag values per song


ver 0.15.6 (2009/11/18)
* input:
  - lastfm: fixed variable name in GLib<2.16 code path
  - input/mms: require libmms 0.4
* archive:
  - zzip: require libzzip 0.13
* tags:
  - id3: allow 4 MB RIFF/AIFF tags
* decoders:
  - ffmpeg: convert metadata
  - ffmpeg: align the output buffer
  - oggflac: rewind stream after FLAC detection
  - flac: fixed CUE seeking range check
  - flac: fixed NULL pointer dereference in CUE code
* output_thread: check again if output is open on PAUSE
* update: delete ignored symlinks from database
* database: increased maximum line length to 32 kB
* sticker: added fallback for sqlite3_prepare_v2()


ver 0.15.5 (2009/10/18)
* input:
  - curl: don't abort if a packet has only metadata
  - curl: fixed endless loop during buffering
* tags:
  - riff, aiff: fixed "limited range" gcc warning
* decoders:
  - flac: fixed two memory leaks in the CUE tag loader
* decoder_thread: change the fallback decoder name to "mad"
* output_thread: check again if output is open on CANCEL
* update: fixed memory leak during container scan


ver 0.15.4 (2009/10/03)
* decoders:
  - vorbis: revert "faster tag scanning with ov_test_callback()"
  - faad: skip assertion failure on large ID3 tags
  - ffmpeg: use the "artist" tag if "author" is not present
* output:
  - osx: fix the OS X 10.6 build


ver 0.15.3 (2009/08/29)
* decoders:
  - vorbis: faster tag scanning with ov_test_callback()
* output:
  - fix stuttering due to uninitialized variable
* update: don't re-read unchanged container files


ver 0.15.2 (2009/08/15)
* tags:
  - ape: check the tag size (fixes integer underflow)
  - ape: added protection against large memory allocations
* decoders:
  - mad: skip ID3 frames when libid3tag is disabled
  - flac: parse all replaygain tags
  - flac: don't allocate cuesheet twice (memleak)
* output:
  - shout: fixed stuck pause bug
  - shout: minimize the unpause latency
* update: free empty path string (memleak)
* update: free temporary string in container scan (memleak)
* directory: free empty directories after removing them (memleak)


ver 0.15.1 (2009/07/15)
* decoders:
  - flac: fix assertion failure in tag_free() call
* output:
  - httpd: include sys/types.h (fixes Mac OS X)
* commands:
  - don't resume playback when stopping during pause
* database: fixed NULL pointer dereference after charset change
* log: fix double free() bug during shutdown


ver 0.15 (2009/06/23)
* input:
  - parse Icy-Metadata
  - added support for the MMS protocol
  - hide HTTP password in playlist
  - lastfm: new input plugin for last.fm radio (experimental and incomplete!)
  - curl: moved proxy settings to "input" block
* tags:
  - support the "album artist" tag
  - support MusicBrainz tags
  - parse RVA2 tags in mp3 files
  - parse ID3 tags in AIFF/RIFF/WAV files
  - ffmpeg: support new metadata API
  - ffmpeg: added support for the tags comment, genre, year
* decoders:
  - audiofile: streaming support added
  - audiofile: added 24 bit support
  - modplug: another MOD plugin, based on libmodplug
  - mikmod disabled by default, due to severe security issues in libmikmod
  - sidplay: new decoder plugin for C64 SID (using libsidplay2)
  - fluidsynth: new decoder plugin for MIDI files (using libfluidsynth,
    experimental due to shortcomings in libfluidsynth)
  - wildmidi: another decoder plugin for MIDI files (using libwildmidi)
  - flac: parse stream tags
  - mpcdec: support the new libmpcdec SV8 API
  - added configuration option to disable decoder plugins
  - flac: support embedded cuesheets
  - ffmpeg: updated list of supported formats
* audio outputs:
  - added option to disable audio outputs by default
  - wait 10 seconds before reopening after play failure
  - shout: enlarged buffer size to 32 kB
  - null: allow disabling synchronization
  - mvp: fall back to stereo
  - mvp: fall back to 16 bit audio samples
  - mvp: check for reopen errors
  - mvp: fixed default device detection
  - pipe: new audio output plugin which runs a command
  - alsa: better period_time default value for high sample rates
  - solaris: new audio output plugin for Solaris /dev/audio
  - httpd: new audio output plugin for web based streaming, similar to icecast
     but built in.
* commands:
  - "playlistinfo" and "move" supports a range now
  - added "sticker database", command "sticker", which allows clients
     to implement features like "song rating"
  - added "consume" command which removes a song after play
  - added "single" command, if activated, stops playback after current song or
     repeats the song if "repeat" is active.
* mixers:
  - rewritten mixer code to support multiple mixers
  - new pulseaudio mixer
  - alsa: new mixer_index option supports choosing between multiple
    identically-named controls on a device.
* Add audio archive extraction support:
  - bzip2
  - iso9660
  - zip
* the option "error_file" was removed, all messages are logged into
   "log_file"
* support logging to syslog
* fall back to XDG music directory if no music_directory is configured
* failure to read the state file is non-fatal
* --create-db starts the MPD daemon instead of exiting
* playlist_directory and music_directory are optional
* playlist: recalculate the queued song after random is toggled
* playlist: don't unpause on delete
* pause when all audio outputs fail to play
* daemon: ignore "user" setting if already running as that user
* listen: fix broken client IP addresses in log
* listen: bind failure on secondary address is non-fatal
* 24/32 bit audio support
* print available protocols in --version
* fill buffer after seeking
* choose the fallback resampler at runtime
* steps taken towards win32 compatibility
* require glib 2.6 or greater
* built-in documentation using doxygen and docbook


ver 0.14.2 (2009/02/13)
* configure.ac:
  - define HAVE_FFMPEG after all checks
* decoders:
  - ffmpeg: added support for the tags comment, genre, year
  - ffmpeg: don't warn of empty packet output
  - ffmpeg: check if the time stamp is valid
  - ffmpeg: fixed seek integer overflow
  - ffmpeg: enable WAV streaming
  - ffmpeg: added TTA support
  - wavpack: pass NULL if the .wvc file fails to open
  - mikmod: call MikMod_Exit() only in the finish() method
  - aac: fix stream metadata
* audio outputs:
  - jack: allocate ring buffers before connecting
  - jack: clear "shutdown" flag on reconnect
  - jack: reduced sleep time to 1ms
  - shout: fixed memory leak in the mp3 encoder
  - shout: switch to blocking mode
  - shout: use libshout's synchronization
  - shout: don't postpone metadata
  - shout: clear buffer before calling the encoder
* mapper: remove trailing slashes from music_directory
* player: set player error when output device fails
* update: recursively purge deleted directories
* update: free deleted subdirectories

ver 0.14.1 (2009/01/17)
* decoders:
  - mp4: support the writer/composer tag
  - id3: strip leading and trailing whitespace from ID3 tags
  - oggvorbis: fix tremor support
  - oggvorbis: disable seeking on remote files
* audio outputs:
  - jack: allocate default port names (fixes a crash)
* update:
  - refresh stats after update
  - save the database even if it is empty
* input_curl:
  - use select() to eliminate busy loop during connect
  - honour http_proxy_* config directives
  - fix assertion failure on "connection refused"
  - fix assertion failure with empty HTTP responses
* corrected the sample calculation in the fallback resampler
* log: automatically append newline
* fix setenv() conflict on Solaris
* configure.ac: check for pkg-config before using it
* fix minor memory leak in decoder_tag()
* fix cross-fading bug: it used to play some chunks of the new song twice
* playlist
  - fix assertion failure during playlist load
  - implement Fisher-Yates shuffle properly
  - safely search the playlist for deleted song
* use custom PRNG for volume dithering (speedup)
* detect libid3tag without pkg-config

ver 0.14 (2008/12/25)
* audio outputs:
  - wait 10 seconds before reopening a failed device
  - fifo: new plugin
  - null: new plugin
  - shout: block while trying to connect instead of failing
  - shout: new timeout parameter
  - shout: support mp3 encoding and the shoutcast protocol
  - shout: send silence during pause, so clients don't get disconnected
* decoders:
  - ffmpeg: new plugin
  - wavpack: new plugin
  - aac: stream support added
  - mod: disabled by default due to critical bugs in all libmikmod versions
* commands:
  - "addid" takes optional second argument to specify position
  - "idle" notifies the client when a notable change occurs
* Zeroconf support using Bonjour
* New zeroconf_enabled option so that Zeroconf support can be disabled
* Stop the player/decode processes when not playing to allow the CPU to sleep
* Fix a bug where closing an ALSA dmix device could cause MPD to hang
* Support for reading ReplayGain from LAME tags on MP3s
* MPD is now threaded, which greatly improves performance and stability
* memory usage reduced by merging duplicate tags in the database
* support connecting via unix domain socket
* allow authenticated local users to add any local file to the playlist
* 24 bit audio support
* optimized PCM conversions and dithering
* much code has been replaced by using GLib
* the HTTP client has been replaced with libcurl
* symbolic links in the music directory can be disabled; the default
  is to ignore symlinks pointing outside the music directory

ver 0.13.0 (2007/5/28)
* New JACK audio output
* Support for "file" as an alternative to "filename" in search, find, and list
* FLAC 1.1.3 API support
* New playlistadd command for adding to stored playlists
* New playlistclear command for clearing stored playlists
* Fix a bug where "find any" and "list <type> any" wouldn't return any results
* Make "list any" return an error instead of no results and an OK
* New gapless_mp3_playback option to disable gapless MP3 playback
* Support for seeking HTTP streams
* Zeroconf support using Avahi
* libsamplerate support for high quality audio resampling
* ID3v2 "Original Artist/Performer" tag support
* New playlistsearch command for searching the playlist (similar to "search")
* New playlistfind command for finding songs in the playlist (similar to "find")
* libmikmod 3.2.0 beta support
* New tagtypes command for retrieving a list of available tag types
* Fix a bug where no ACK was returned if loading a playlist failed
* Fix a bug where db_update in stats would be 0 after initial database creation
* New count command for getting stats on found songs (similar to "find")
* New playlistmove command for moving songs in stored playlists
* New playlistdelete command for deleting songs from stored playlists
* New rename command for renaming stored playlists
* Increased default buffer_before_play from 0% to 10% to prevent skipping
* Lots of bug fixes, cleaned up code, and performance improvements

ver 0.12.2 (2007/3/20)
* Fix a bug where clients could cause MPD to segfault

ver 0.12.1 (2006/10/10)
* Fix segfault when scanning an MP3 that has a Xing tag with 0 frames
* Fix segfault when there's no audio output specified and one can't be detected
* Fix handling of escaping in quotes
* Allow a quality of -1 to be specified for shout outputs
* A few minor cleanups

ver 0.12.0 (2006/9/22)
* New audio output code which supports:
  * A plugin-like architecture
  * Non-libao ("native") outputs:
    * ALSA
    * OSS
    * OS X
    * Media MVP
    * PulseAudio
    * Shout (Icecast or Shoutcast)
  * Playing through multiple outputs at once
  * Enabling/disabling outputs while MPD is running
  * Saving output state (enabled/disabled) to the state_file
* OggFLAC support
* Musepack support
* Gapless MP3 playback
* MP3 ReplayGain support (using ID3v2 tags only)
* Support for MP2 files if MP3 support is enabled
* Composer, Performer, Comment, and Disc metadata support
* New outputs command for listing available audio outputs
* New enableoutput and disableoutput commands for enabling/disabling outputs
* New plchangesposid command for a stripped down version of plchanges
* New addid command for adding to the playlist and returning a song ID
* New commands and notcommands commands for checking available commands
* Can now specify any supported metadata type or "any" in search, find, and list
* New volume_normalization parameter for enabling Audio Compress normalization
* New metadata_to_use parameter for choosing supported metadata types
* New pid_file parameter for saving the MPD process ID to the specified file
* The db_file parameter is now required
* The port parameter is now optional (defaults to 6600)
* Can specify bind_to_address multiple times
* New --kill argument for killing MPD if pid_file is specified
* Removed --update-db argument (use the update function in your client instead)
* New mpdconf.example
* New mpd.conf man page 
* Removed bundled libmad and libid3tag
* Lots of bug fixes, cleaned up code, and performance improvements

ver 0.11.5 (2004/11/1)
1) New id3v1_encoding config option to configure the id3v1 tag encoding (patch
from dottedmag)
2) Strip '\r' from m3u playlists (thank you windows)
3) Use random() instead of rand() for playlist randomizing
4) Fix a bug trying skipping some commented lines in m3u playlist files
5) Fix a bug when fetching metadata from streams that may cause certain
weirdnesses
6) Fix a bug where replaygain preamp was used on files w/o replaygain tags
7) Fix a busy loop when trying to prebuffer a nonexistant or missing stream
8) Fix a bug in forgetting to remove leading ' ' in content-type for http
streams
9) Check for ice-name in http headers
10) Be sure the strip all '\n' chars in tags
11) Set $HOME env variable when setuid'ing, this should fix the /root/.mcop
errors triggered by arts/libao

ver 0.11.4 (2004/7/26)
1) Fixed a segfault when decoding mp3's with corrupt id3v2 tags
2) Fixed a memory leak when encountering id3v2 tags in mp3 decoder

ver 0.11.3 (2004/7/21)
1) Add support for http authentication for streams
2) Added replaygain pre-amp support
3) Better error handling for fread() in inputStream_file
4) Fixed a bug so that when a freeAllInterfaces is called, it sets
max_interface_connections to 0.  This prevents potential segfaults and other
nastiness for forked processes, like the player and update-er (do to
interfacePrintWithFD()).
5) Allow blockingWrite() to handle errors more gracefully (for example, if the
disc is full, and thus the write() fails or can't be completed, we just skip
this write() and continue, instead of getting stuck in an infinite loop until
the write() becomes successful)
6) Updated mpdconf.example from sbh/avuton
7) If "user" is specified, then convert ~ in paths to the user's home path
specified by "user" config paramter (not the actual current user running mpd).

ver 0.11.2 (2004/7/5) 
1) Work around in computing total time for mp3's whose first valid mpeg frame is
not layer III
2) Fix mp3 and mp4 decoders when seeking past the end of the file
3) Fix replaygain for flac and vorbis
4) Fix memory leaks in flac decoder (from normalperson)
5) Fix Several other bugs in playlist.c and directory.c (from normalperson)

ver 0.11.1 (2004/6/24)
1) Fix a bug that caused "popping" at the beginning of mp3's
2) Fix playlistid command
3) Fix move commands so they don't mess up the song id's
4) Added support for HTTP Proxy
5) Detect and skip recursive links in the music directory
6) Fix addPathToDB() so updating on a specific path doesn't exist correctly adds
the parent directories to the DB

ver 0.11.0 (2004/6/18)
1) Support for playing mp3 and Ogg Vorbis streams
2) Non-blocking Update
3) Replaygain support for Ogg Vorbis and FLAC (by Eric Moore aka AliasMrJones)
4) audio_output_format option that allows for all audio output to be converted
to a format compatible with any sound card
5) Own routines for to always support UTF-8 <-> ISO-8859-1 conversion
6) Added "Id" and "Pos" metadata for songs in playlist
7) Added commands: plchanges, currentsong, playid, seekid, playlistid, moveid,
swapid, deleteid
8) UTF-8 validation of all tags
9) Update specific files/directories (for fast, incremental updating)
10) Added ACK error codes
11) Mod file support
12) Added command_list_ok_begin
13) Play after stop resumes from last position in the playlist
14) Play while pause resumes playback
15) Better signal handling by mackstann
16) Cleanup decoder interface (now called InputPlugins)
17) --create-db no long starts the daemon
18) --no-daemon outputs to log files
19) --stdout sends output to stdout/stderr
20) Default port is now 6600
21) Lots of other cleanups and Bugfixes

ver 0.10.4 (2004/5/26)
1) Fix configure problems on OpenBSD with langinfo and iconv
2) Fix an infinte loop when writing to an interface and it has expired
3) Fix a segfault in decoding flac's
4) Ingore CRC stuff in mp3's since some encoders did not compute the CRC
correctly
5) Fix a segfault in processing faulty mp4 metadata

ver 0.10.3 (2004/4/2)
1) Fix a segfault when a blanck line is sent from a client
2) Fix for loading playlists on platforms where char is unsigned
3) When pausing, release audio device after we say pause is successful (this
makes pause appear to not lag)
4) When returning errors for unknown types by player, be sure to copy the
filename
5) add --disable-alsa for disabling alsa mixer support
6) Use select() for a portable usleep()
7) For alsa mixer, default to "Master' element, not first element

ver 0.10.2 (2004/3/25)
1) Add suport for AAC
2) Substitute '\n' with ' ' in tag info
3) Remove empty directories from db
4) Resume from current position in song when using state file
5) Pause now closes the music device, and reopens it on resuming
6) Fix unnecessary big endian byte swapping
7) If locale is "C" or "POSIX", then use ISO-8859-1 as the fs charset
8) Fix a bug where alsa mixer wasn't detecting volume changes
9) For alsa and software mixer, show volume to be the same as it was set (even
if its not the exact volume)
10) Report bitrate for wave files
11) Compute song length of CBR mp3's more accurately

ver 0.10.1 (2004/3/7)
1) Check to see if we need to add "-lm" when linking mpd
2) Fix issues with skipping bad frames in an mp3 (this way we get the correct
samplerate and such)
3) Fix crossfading bug with ogg's
4) Updated libmad and libid3tag included w/ source to 0.15.1b

ver 0.10.0 (2004/3/3)
1) Use UTF-8 for all client communications
2) Crossfading support
3) Password Authentication (all in plaintext)
4) Software mixer
5) Buffer Size is configurable
6) Reduced Memory consumption (use directory tree for search and find)
7) Bitrate support for Flac
8) setvol command (deprecates volume command)
9) add command takes directories
10) Path's in config file now work with ~
11) Add samplerate,bits, and channels to status
12) Reenable playTime in stats display
13) Fix a segfault when doing: add ""
14) Fix a segfault with flac vorbis comments simply being "="
15) Fix a segfault/bug in queueNextSong with repeat+random
16) Fix a bug, where one process may segfault, and cause more processes to spawn
w/o killing ones that lost their parent.
17) Fix a bug when the OSS device was unable to fetch the current volume,
it would close the device (when it maybe previously closed by the exact same
code)
18) command.c cleanup by mackstann
19) directory.c and command.c cleanup by tw-nym

ver 0.9.4 (2004/1/21)
1) Fix a bug where updated tag info wasn't being detected
2) Set the default audio write size to 1024 bytes (should decrease cpu load a
bit on some machines).
3) Make audio write size configurable via "audio_write_size" config option
4) Tweak output buffer size for connections by detecting the kernel output
buffer size.

ver 0.9.3 (2003/10/31)
1) Store total time/length of songs in db and display in *info commands
2) Display instantaneous bitrate in status command
3) Add Wave Support using libaudiofile (Patch from normalperson)
4) Command code cleanup (Patch from tw-nym)
5) Optimize listing of playlists (10-100x faster)
6) Optimize interface output (write in 4kB chunks instead of on every '\n')
7) Fix bug that prevented rm command from working
8) Fix bug where deleting current song skips the next song
9) Use iconv to convert vorbis comments from UTF-8 to Latin1

ver 0.9.2 (2003/10/6)
1) Fix FreeBSD Compilation Problems
2) Fix bug in move command
3) Add mixer_control options to configure which mixer control/device mpd
controls
4) Randomize on play -1
5) Fix a bug in toggling repeat off and at the end of the playlist

ver 0.9.1 (2003/9/30)
1) Fix a statement in the middle of declarations in listen.c, causes error for
gcc 2.7

ver 0.9.0 (2003/9/30)
1) Random play mode
2) Alsa Mixer Support
3) Save and Restore "state"
4) Default config file locations (.mpdconf and /etc/mpd.conf)
5) Make db file locations configurable
6) Move songs around in the playlist
7) Gapless playback
8) Use Xing tags for mp3's
9) Remove stop_on_error
10) Seeking support
11) Playlists can be loaded and deleted from subdirectories
12) Complete rewrite of player layer (fork()'s only once, opens and closes
audio device as needed).
13) Eliminate use and dependence of SIGIO
14) IPv6 support
15) Solaris compilations fixes
16) Support for different log levels
17) Timestamps for log entries
18) "user" config parameter for setuid (patch from Nagilum)
19) Other misc features and bug fixes

ver 0.8.7 (2003/9/3)
1) Fix a memory leak.  When closing a interface, was called close() on the fd
instead of calling fclose() on the fp that was opened with fdopen().

ver 0.8.6 (2003/8/25)
1) Fix a memory leak when a buffered existed, and a connection was unexpectedly
closed, and i wasn't free'ing the buffer apropriatly.

ver 0.8.5 (2003/8/17)
1) Fix a bug where an extra end of line is returned when attempting to play a
non existing file.  This causes parsing errors for clients.

ver 0.8.4 (2003/8/13)
1) Fix a bug where garbage is returned with errors in "list" command

ver 0.8.3 (2003/8/12) 
1) Fix a compilation error on older linux systems
2) Fix a bug in searching by title
3) Add "list" command
4) Add config options for specifying libao driver/plugin and options
5) Add config option to specify which address to bind to
6) Add support for loading and saving absolute pathnames in saved playlists
7) Playlist no longer creates duplicate entries for song data (more me
efficient)
8) Songs deleted from the db are now removed for the playlist as well

ver 0.8.2 (2003/7/22)
1) Increased the connection que for listen() from 0 to 5
2) Cleanup configure makefiles so that mpd uses MPD_LIBS and MPD_CFLAGS
rather than LIBS and CFLAGS
3) Put a cap on the number of commands per command list
4) Put a cap on the maximum number of buffered output lines
5) Get rid of TIME_WAIT/EADDRINUSE socket problem
6) Use asynchronious IO (i.e. trigger SIGIO instead so we can sleep in
select() calls longer)

ver 0.8.1 (2003/7/11)
1) FreeBSD fixes
2) Fix for rare segfault when updating
3) Fix bug where client was being hungup on when done playing current song
4) Fix bug when playing flac's where it incorrectly reports an error
5) Make stop playlist on error configurable
6) Configure checks for installed libmad and libid3tag and uses those if found
7) Use buffer->finished in *_decode's instead of depending on catching signals

ver 0.8.0 (2003/7/6)
1) Flac support
2) Make playlist max length configurable
3) New backward compatible status (backward compatible for 0.8.0 on)
4) listall command now can take a directory as an argument
5) Buffer rewritten to use shared memory instead of sockets
6) Playlist adding done using db
7) Add sort to list, and use binary search for finding
8) New "stats" command
9) Command list (for faster adding of large batches of files)
10) Add buffered chunks before play
11) Useful error reporting to clients (part of status command)
12) Use libid3tag for reading id3 tags (more stable)
13) Non-blocking output to clients
14) Fix bug when removing items from directory
15) Fix bug when playing mono mp3's
16) Fix bug when attempting to delete files when using samba
17) Lots of other bug fixes I can't remember

ver 0.7.0 (2003/6/20)
1) use mad instead of mpg123 for mp3 decoding
2) volume support
3) repeate playlist support
4) use autoconf/automake (i.e. "configure")
5) configurable max connections

ver 0.6.2 (2003/6/11)
1) Buffer support for ogg
2) new config file options: "connection_timeout" and "mpg123_ignore_junk"
3) new commands: "next", "previous", and "listall"
Thanks to Niklas Hofer for "next" and "previous" patches!
4) Search by filename
5) bug fix for pause when playing mp3's

ver 0.6.1 (2003/5/29)
1) Add conf file support
2) Fix a bug when doing mp3stop (do wait3(NULL,WNOHANG|WUNTRACED,NULL))
3) Fix a bug when fork'ing, fflush file buffers before forking so the
child doesn't print the same stuff in the buffer.

ver 0.6.0 (2003/5/25)
1) Add ogg vorbis support
2) Fix two bugs relating to tables, one for search by title, and one where we
freed the tables before directories, causing a segfault
3) The info command has been removed.

ver 0.5.0-0.5.2
Initial release(s).  Support for MP3 via mpg123<|MERGE_RESOLUTION|>--- conflicted
+++ resolved
@@ -1,4 +1,3 @@
-<<<<<<< HEAD
 ver 0.18 (2012/??/??)
 * decoder:
   - adplug: new decoder plugin using libadplug
@@ -8,10 +7,7 @@
   - new option "tags" may be used to disable sending tags to output
 * improved decoder/output error reporting
 
-ver 0.17.2 (2012/??/??)
-=======
 ver 0.17.2 (2012/09/30)
->>>>>>> 76e3dec7
 * protocol:
   - fix crash in local file check
 * decoder:
