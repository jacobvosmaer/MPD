--- conflicted
+++ resolved
@@ -1,11 +1,10 @@
-<<<<<<< HEAD
 ver 0.21 (not yet released)
 * protocol
   - "tagtypes" can be used to hide tags
   - "find" and "search" can sort
 * output
   - alsa: non-blocking mode
-=======
+
 ver 0.20.6 (2017/03/10)
 * input
   - curl: fix headers after HTTP redirect to Shoutcast server
@@ -15,7 +14,6 @@
   - sidplay: make compatible with libsidplayfp < 1.8
 * fix stream tags after automatic song change
 * workaround for GCC 4.9.4 / libstdc++ bug (build failure)
->>>>>>> a40510c2
 
 ver 0.20.5 (2017/02/20)
 * tags
