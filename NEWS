--- conflicted
+++ resolved
@@ -1,4 +1,3 @@
-<<<<<<< HEAD
 ver 0.21 (not yet released)
 * protocol
   - "tagtypes" can be used to hide tags
@@ -31,12 +30,11 @@
 * encoder
   - opus: support for sending metadata using ogg stream chaining
 * require GCC 5.0
-=======
+
 ver 0.20.19 (not yet released)
 * protocol
   - validate absolute seek time, reject negative values
 * macOS: fix crash bug
->>>>>>> 8266ab55
 
 ver 0.20.18 (2018/02/24)
 * input
