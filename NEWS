<<<<<<< HEAD
ver 0.20 (not yet released)
* protocol
  - "commands" returns playlist commands only if playlist_directory configured
  - "search"/"find" have a "window" parameter
* output
  - pulse: set channel map to WAVE-EX
=======
ver 0.19.4 (2014/11/18)
* protocol
  - workaround for buggy clients that send "add /"
* decoder
  - ffmpeg: support opus
  - opus: add MIME types audio/ogg and application/ogg
* fix crash on failed filename charset conversion
* fix local socket detection from uid=0 (root)
>>>>>>> d6bc5c35

ver 0.19.3 (2014/11/11)
* protocol
  - fix "(null)" result string to "list" when AlbumArtist is disabled
* database
  - upnp: fix breakage due to malformed URIs
* input
  - curl: another fix for redirected streams
* decoder
  - audiofile: fix crash while playing streams
  - audiofile: fix bit rate calculation
  - ffmpeg: support opus
  - opus: fix bogus duration on streams
  - opus: support chained streams
  - opus: improved error logging
* fix distorted audio with soxr resampler
* fix build failure on Mac OS X with non-Apple compilers

ver 0.19.2 (2014/11/02)
* input
  - curl: fix redirected streams
* playlist
  - don't allow empty playlist name
  - m3u: don't ignore unterminated last line
  - m3u: recognize the file suffix ".m3u8"
* decoder
  - ignore URI query string for plugin detection
  - faad: remove workaround for ancient libfaad2 ABI bug
  - ffmpeg: recognize MIME type audio/aacp
  - mad: fix negative replay gain values
* output
  - fix memory leak after filter initialization error
  - fall back to PCM if given DSD sample rate is not supported
* fix assertion failure on unsupported PCM conversion
* auto-disable plugins that require GLib when --disable-glib is used

ver 0.19.1 (2014/10/19)
* input
  - mms: fix deadlock bug
* playlist
  - extm3u: fix Extended M3U detection
  - m3u, extm3u, cue: fix truncated lines
* fix build failure on Mac OS X
* add missing file systemd/mpd.socket to tarball

ver 0.19 (2014/10/10)
* protocol
  - new commands "addtagid", "cleartagid", "listfiles", "listmounts",
    "listneighbors", "mount", "rangeid", "unmount"
  - "lsinfo" and "readcomments" allowed for remote files
  - "listneighbors" lists file servers on the local network
  - "playlistadd" supports file:///
  - "idle" with unrecognized event name fails
  - "list" on album artist falls back to the artist tag
  - "list" and "count" allow grouping
  - new "search"/"find" filter "modified-since"
  - "seek*" allows fractional position
  - close connection after syntax error
* database
  - proxy: forward "idle" events
  - proxy: forward the "update" command
  - proxy: copy "Last-Modified" from remote directories
  - simple: compress the database file using gzip
  - upnp: new plugin
  - cancel the update on shutdown
* storage
  - music_directory can point to a remote file server
  - nfs: new plugin
  - smbclient: new plugin
* playlist
  - cue: fix bogus duration of the last track
  - cue: restore CUE tracks from state file
  - soundcloud: use https instead of http
  - soundcloud: add default API key
* archive
  - read tags from songs in an archive
* input
  - alsa: new input plugin
  - curl: options "verify_peer" and "verify_host"
  - ffmpeg: update offset after seeking
  - ffmpeg: improved error messages
  - mms: non-blocking I/O
  - nfs: new input plugin
  - smbclient: new input plugin
* filter
  - volume: improved software volume dithering
* decoder:
  - vorbis, flac, opus: honor DESCRIPTION= tag in Xiph-based files as a comment to the song
  - audiofile: support scanning remote files
  - audiofile: log libaudiofile errors
  - dsdiff, dsf: report bit rate
  - dsdiff, dsf: implement seeking
  - dsf: support DSD512
  - dsf: support multi-channel files
  - dsf: fix big-endian bugs
  - dsf: fix noise at end of malformed file
  - mpg123: support ID3v2, ReplayGain and MixRamp
  - sndfile: support scanning remote files
  - sndfile: support tags "comment", "album", "track", "genre"
  - sndfile: native floating point playback
  - sndfile: optimized 16 bit playback
  - mp4v2: support playback of MP4 files.
* encoder:
  - shine: new encoder plugin
* output
  - alsa: support native DSD playback
  - alsa: rename "DSD over USB" to "DoP"
  - osx: fix hang after (un)plugging headphones
* threads:
  - the update thread runs at "idle" priority
  - the output thread runs at "real-time" priority
  - increase kernel timer slack on Linux
  - name each thread (for debugging)
* configuration
  - allow playlist directory without music directory
  - use XDG to auto-detect "music_directory" and "db_file"
* add tags "AlbumSort", "MUSICBRAINZ_RELEASETRACKID"
* disable global Latin-1 fallback for tag values
* new resampler option using libsoxr
* ARM NEON optimizations
* install systemd unit for socket activation
* Android port

ver 0.18.18 (2014/11/18)
* decoder
  - ffmpeg: support opus
* fix crash on failed filename charset conversion
* fix local socket detection from uid=0 (root)

ver 0.18.17 (2014/11/02)
* playlist
  - don't allow empty playlist name
  - m3u: recognize the file suffix ".m3u8"
* decoder
  - ignore URI query string for plugin detection
  - faad: remove workaround for ancient libfaad2 ABI bug
  - ffmpeg: recognize MIME type audio/aacp

ver 0.18.16 (2014/09/26)
* fix DSD breakage due to typo in configure.ac

ver 0.18.15 (2014/09/26)
* command
  - list: reset used size after the list has been processed
* fix MixRamp
* work around build failure on NetBSD

ver 0.18.14 (2014/09/11)
* protocol
  - fix range parser bug on certain 32 bit architectures
* decoder
  - audiofile: fix crash after seeking
  - ffmpeg: fix crash with ffmpeg/libav version 11
  - fix assertion failure after seeking

ver 0.18.13 (2014/08/31)
* protocol
  - don't change song on "seekcur" in random mode

* decoder
  - dsdiff, dsf: fix endless loop on malformed file
  - ffmpeg: support ffmpeg/libav version 11
  - gme: fix song duration
* output
  - alsa: fix endless loop at end of file in dsd_usb mode
* fix state file saver
* fix build failure on Darwin

ver 0.18.12 (2014/07/30)
* database
  - proxy: fix build failure with libmpdclient 2.2
  - proxy: fix add/search and other commands with libmpdclient < 2.9
* decoder
  - audiofile: improve responsiveness
  - audiofile: fix WAV stream playback
  - dsdiff, dsf: fix stream playback
  - dsdiff: fix metadata parser bug (uninitialized variables)
  - faad: estimate song duration for remote files
  - sndfile: improve responsiveness
* randomize next song when enabling "random" mode while not playing
* randomize next song when adding to single-song queue

ver 0.18.11 (2014/05/12)
* decoder
  - opus: fix missing song length on high-latency files
* fix race condition when using GLib event loop (non-Linux)

ver 0.18.10 (2014/04/10)
* decoder
  - ffmpeg: fix seeking bug
  - ffmpeg: handle unknown stream start time
  - gme: fix memory leak
  - sndfile: work around libsndfile bug on partial read
* don't interrupt playback when current song gets deleted

ver 0.18.9 (2014/03/02)
* protocol
  - "findadd" requires the "add" permission
* output
  - alsa: improved workaround for noise after manual song change
* decoder
  - vorbis: fix linker failure when libvorbis/libogg are static
* encoder
  - vorbis: fix another linker failure
* output
  - pipe: fix hanging child process due to blocked signals
* fix build failure due to missing signal.h include

ver 0.18.8 (2014/02/07)
* decoder
  - ffmpeg: support libav v10_alpha1
* encoder
  - vorbis: fix linker failure
* output
  - roar: documentation
* more robust Icy-Metadata parser
* fix Solaris build failure

ver 0.18.7 (2014/01/13)
* playlist
  - pls: fix crash after parser error
  - soundcloud: fix build failure with libyajl 2.0.1
* decoder
  - faad: fix memory leak
  - mpcdec: reject libmpcdec SV7 in configure script
* daemon: don't initialize supplementary groups when already running
  as the configured user

ver 0.18.6 (2013/12/24)
* input
  - cdio_paranoia: support libcdio-paranoia 0.90
* tags
  - riff: recognize upper-case "ID3" chunk name
* decoder
  - ffmpeg: use relative timestamps
* output
  - openal: fix build failure on Mac OS X
  - osx: fix build failure
* mixer
  - alsa: fix build failure with uClibc
* fix replay gain during cross-fade
* accept files without metadata

ver 0.18.5 (2013/11/23)
* configuration
  - fix crash when db_file is configured without music_directory
  - fix crash on "stats" without db_file/music_directory
* database
  - proxy: auto-reload statistics
  - proxy: provide "db_update" in "stats" response
* input
  - curl: work around stream resume bug (fixed in libcurl 7.32.0)
* decoder
  - fluidsynth: auto-detect by default
* clip 24 bit data from libsamplerate
* fix ia64, mipsel and other little-endian architectures
* fix build failures due to missing includes
* fix build failure with static libmpdclient

ver 0.18.4 (2013/11/13)
* decoder
  - dsdiff: fix byte order bug
* fix build failures due to missing includes
* libc++ compatibility

ver 0.18.3 (2013/11/08)
* fix stuck MPD after song change (0.18.2 regression)

ver 0.18.2 (2013/11/07)
* protocol:
  - "close" flushes the output buffer
* input:
  - cdio_paranoia: add setting "default_byte_order"
  - curl: fix bug with redirected streams
* playlist:
  - pls: fix reversed song order
* decoder:
  - audiofile: require libaudiofile 0.3 due to API breakage
  - dsf: enable DSD128
* enable buffering when starting playback (regression fix)
* fix build failures due to missing includes
* fix big-endian support

ver 0.18.1 (2013/11/04)
* protocol:
  - always ignore whitespace at the end of the line
* networking:
  - log UNIX domain path names instead of "localhost"
  - open listener sockets in the order they were configured
  - don't abort if IPv6 is not available
* output:
  - alsa: avoid endless loop in Raspberry Pi workaround
* filter:
  - autoconvert: fix "volume_normalization" with mp3 files
* add missing files to source tarball

ver 0.18 (2013/10/31)
* configuration:
  - allow tilde paths for socket
  - default filesystem charset is UTF-8 instead of ISO-8859-1
  - increase default buffer size to 4 MB
* protocol:
  - new command "readcomments" lists arbitrary file tags
  - new command "toggleoutput"
  - "find"/"search" with "any" does not match file name
  - "search" and "find" with base URI (keyword "base")
  - search for album artist falls back to the artist tag
  - re-add the "volume" command
* input:
  - curl: enable https
  - soup: plugin removed
* playlist:
  - lastfm: remove defunct Last.fm support
* decoder:
  - adplug: new decoder plugin using libadplug
  - dsf: don't play junk at the end of the "data" chunk
  - ffmpeg: drop support for pre-0.8 ffmpeg
  - flac: require libFLAC 1.2 or newer
  - flac: support FLAC files inside archives
  - opus: new decoder plugin for the Opus codec
  - vorbis: skip 16 bit quantisation, provide float samples
  - mikmod: add "loop" configuration parameter
  - modplug: add "loop_count" configuration parameter
  - mp4ff: obsolete plugin removed
* encoder:
  - opus: new encoder plugin for the Opus codec
  - vorbis: accept floating point input samples
* output:
  - new option "tags" may be used to disable sending tags to output
  - alsa: workaround for noise after manual song change
  - ffado: remove broken plugin
  - httpd: support HEAD requests
  - mvp: remove obsolete plugin
  - osx: disabled by default because it's unmaintained and unsupported
* improved decoder/output error reporting
* eliminate timer wakeup on idle MPD
* fix unresponsive MPD while waiting for stream
* port of the source code to C++11

ver 0.17.6 (2013/10/14)
* mixer:
  - alsa: fix busy loop when USB sound device gets unplugged
* decoder:
  - modplug: fix build with Debian package 1:0.8.8.4-4
* stored playlists:
  - fix loading playlists with references to local files
  - obey filesystem_charset for URLs

ver 0.17.5 (2013/08/04)
* protocol:
  - fix "playlistadd" with URI
  - fix "move" relative to current when there is no current song
* decoder:
  - ffmpeg: support "application/flv"
  - mikmod: adapt to libmikmod 3.2
* configure.ac:
  - detect system "ar"

ver 0.17.4 (2013/04/08)
* protocol:
  - allow to omit END in ranges (START:END)
  - don't emit IDLE_PLAYER before audio format is known
* decoder:
  - ffmpeg: support float planar audio (ffmpeg 1.1)
  - ffmpeg: fix AVFrame allocation
* player:
  - implement missing "idle" events on output errors
* clock: fix build failure

ver 0.17.3 (2013/01/06)
* output:
  - osx: fix pops during playback
  - recorder: fix I/O error check
  - shout: fix memory leak in error handler
  - recorder, shout: support Ogg packets that span more than one page
* decoder:
  - ffmpeg: ignore negative time stamps
  - ffmpeg: support planar audio
* playlist:
  - cue: fix memory leak
  - cue: fix CUE files with only one track

ver 0.17.2 (2012/09/30)
* protocol:
  - fix crash in local file check
* decoder:
  - fluidsynth: remove throttle (requires libfluidsynth 1.1)
  - fluidsynth: stop playback at end of file
  - fluidsynth: check MIDI file format while scanning
  - fluidsynth: add sample rate setting
  - wavpack: support all APEv2 tags
* output:
  - httpd: use monotonic clock, avoid hiccups after system clock adjustment
  - httpd: fix throttling bug after resuming playback
* playlist:
  - cue: map "PERFORMER" to "artist" or "album artist"
* mapper: fix non-UTF8 music directory name
* mapper: fix potential crash in file permission check
* playlist: fix use-after-free bug
* playlist: fix memory leak
* state_file: save song priorities
* player: disable cross-fading in "single" mode
* update: fix unsafe readlink() usage
* configure.ac:
  - don't auto-detect the vorbis encoder when Tremor is enabled

ver 0.17.1 (2012/07/31)
* protocol:
  - require appropriate permissions for searchadd{,pl}
* tags:
  - aiff: support the AIFC format
  - ape: check for ID3 if no usable APE tag was found
* playlist:
  - cue: support file types "MP3", "AIFF"
* output:
  - fix noisy playback with conversion and software volume

ver 0.17 (2012/06/27)
* protocol:
  - support client-to-client communication
  - "update" and "rescan" need only "CONTROL" permission
  - new command "seekcur" for simpler seeking within current song
  - new command "config" dumps location of music directory
  - add range parameter to command "load"
  - print extra "playlist" object for embedded CUE sheets
  - new commands "searchadd", "searchaddpl"
* input:
  - cdio_paranoia: new input plugin to play audio CDs
  - curl: enable CURLOPT_NETRC
  - curl: non-blocking I/O
  - soup: new input plugin based on libsoup
* tags:
  - RVA2: support separate album/track replay gain
* decoder:
  - mpg123: implement seeking
  - ffmpeg: drop support for pre-0.5 ffmpeg
  - ffmpeg: support WebM
  - oggflac: delete this obsolete plugin
  - dsdiff: new decoder plugin
* output:
  - alsa: support DSD-over-USB (dCS suggested standard)
  - httpd: support for streaming to a DLNA client
  - openal: improve buffer cancellation
  - osx: allow user to specify other audio devices
  - osx: implement 32 bit playback
  - shout: add possibility to set url
  - roar: new output plugin for RoarAudio
  - winmm: fail if wrong device specified instead of using default device
* mixer:
  - alsa: listen for external volume changes
* playlist:
  - allow references to songs outside the music directory
  - new CUE parser, without libcue
  - soundcloud: new plugin for accessing soundcloud.com
* state_file: add option "restore_paused"
* cue: show CUE track numbers
* allow port specification in "bind_to_address" settings
* support floating point samples
* systemd socket activation
* improve --version output
* WIN32: fix renaming of stored playlists with non-ASCII names


ver 0.16.8 (2012/04/04)
* fix for libsamplerate assertion failure
* decoder:
  - vorbis (and others): fix seeking at startup
  - ffmpeg: read the "year" tag
* encoder:
  - vorbis: generate end-of-stream packet before tag
  - vorbis: generate end-of-stream packet when playback ends
* output:
  - jack: check for connection failure before starting playback
  - jack: workaround for libjack1 crash bug
  - osx: fix stuttering due to buffering bug
* fix endless loop in text file reader
* update: skip symlinks in path that is to be updated


ver 0.16.7 (2012/02/04)
* input:
  - ffmpeg: support libavformat 0.7
* decoder:
  - ffmpeg: support libavformat 0.8, libavcodec 0.9
  - ffmpeg: support all MPD tags
* output:
  - httpd: fix excessive buffering
  - openal: force 16 bit playback, as 8 bit doesn't work
  - osx: remove sleep call from render callback
  - osx: clear render buffer when there's not enough data
* fix moving after current song


ver 0.16.6 (2011/12/01)
* decoder:
  - fix assertion failure when resuming streams
  - ffmpeg: work around bogus channel count
* encoder:
  - flac, null, wave: fix buffer corruption bug
  - wave: support packed 24 bit samples
* mapper: fix the bogus "not a directory" error message
* mapper: check "x" and "r" permissions on music directory
* log: print reason for failure
* event_pipe: fix WIN32 regression
* define WINVER in ./configure
* WIN32: autodetect filesystem encoding


ver 0.16.5 (2011/10/09)
* configure.ac
  - disable assertions in the non-debugging build
  - show solaris plugin result correctly
  - add option --enable-solaris-output
* pcm_format: fix 32-to-24 bit conversion (the "silence" bug)
* input:
  - rewind: reduce heap usage
* decoder:
  - ffmpeg: higher precision timestamps
  - ffmpeg: don't require key frame for seeking
  - fix CUE track seeking
* output:
  - openal: auto-fallback to mono if channel count is unsupported
* player:
  - make seeking to CUE track more reliable
  - the "seek" command works when MPD is stopped
  - restore song position from state file (bug fix)
  - fix crash that sometimes occurred when audio device fails on startup
  - fix absolute path support in playlists
* WIN32: close sockets properly
* install systemd service file if systemd is available


ver 0.16.4 (2011/09/01)
* don't abort configure when avahi is not found
* auto-detect libmad without pkg-config
* fix memory leaks
* don't resume playback when seeking to another song while paused
* apply follow_inside_symlinks to absolute symlinks
* fix playback discontinuation after seeking
* input:
  - curl: limit the receive buffer size
  - curl: implement a hard-coded timeout of 10 seconds
* decoder:
  - ffmpeg: workaround for semantic API change in recent ffmpeg versions
  - flac: validate the sample rate when scanning the tag
  - wavpack: obey all decoder commands, stop at CUE track border
* encoder:
  - vorbis: don't send end-of-stream on flush
* output:
  - alsa: fix SIGFPE when alsa announces a period size of 0
  - httpd: don't warn on client disconnect
  - osx: don't drain the buffer when closing
  - pulse: fix deadlock when resuming the stream
  - pulse: fix deadlock when the stream was suspended


ver 0.16.3 (2011/06/04)
* fix assertion failure in audio format mask parser
* fix NULL pointer dereference in playlist parser
* fix playlist files in base music directory
* database: allow directories with just playlists
* decoder:
  - ffmpeg: support libavcodec 0.7


ver 0.16.2 (2011/03/18)
* configure.ac:
  - fix bashism in tremor test
* decoder:
  - tremor: fix configure test
  - gme: detect end of song
* encoder:
  - vorbis: reset the Ogg stream after flush
* output:
  - httpd: fix uninitialized variable
  - httpd: include sys/socket.h
  - oss: AFMT_S24_PACKED is little-endian
  - oss: disable 24 bit playback on FreeBSD


ver 0.16.1 (2011/01/09)
* audio_check: fix parameter in prototype
* add void casts to suppress "result unused" warnings (clang)
* input:
  - ffado: disable by default
* decoder:
  - mad: work around build failure on Solaris
  - resolve modplug vs. libsndfile cflags/headers conflict
* output:
  - solaris: add missing parameter to open_cloexec() cal
  - osx: fix up audio format first, then apply it to device
* player_thread: discard empty chunks while cross-fading
* player_thread: fix assertion failure due to early seek
* output_thread: fix double lock


ver 0.16 (2010/12/11)
* protocol:
  - send song modification time to client
  - added "update" idle event
  - removed the deprecated "volume" command
  - added the "findadd" command
  - range support for "delete"
  - "previous" really plays the previous song
  - "addid" with negative position is deprecated
  - "load" supports remote playlists (extm3u, pls, asx, xspf, lastfm://)
  - allow changing replay gain mode on-the-fly
  - omitting the range end is possible
  - "update" checks if the path is malformed
* archive:
  - iso: renamed plugin to "iso9660"
  - zip: renamed plugin to "zzip"
* input:
  - lastfm: obsolete plugin removed
  - ffmpeg: new input plugin using libavformat's "avio" library
* tags:
  - added tags "ArtistSort", "AlbumArtistSort"
  - id3: revised "performer" tag support
  - id3: support multiple values
  - ape: MusicBrainz tags
  - ape: support multiple values
* decoders:
  - don't try a plugin twice (MIME type & suffix)
  - don't fall back to "mad" unless no plugin matches
  - ffmpeg: support multiple tags
  - ffmpeg: convert metadata to generic format
  - ffmpeg: implement the libavutil log callback
  - sndfile: new decoder plugin based on libsndfile
  - flac: moved CUE sheet support to a playlist plugin
  - flac: support streams without STREAMINFO block
  - mikmod: sample rate is configurable
  - mpg123: new decoder plugin based on libmpg123
  - sidplay: support sub-tunes
  - sidplay: implemented songlength database
  - sidplay: support seeking
  - sidplay: play monaural SID tunes in mono
  - sidplay: play mus, str, prg, x00 files
  - wavpack: activate 32 bit support
  - wavpack: allow more than 2 channels
  - mp4ff: rename plugin "mp4" to "mp4ff"
* encoders:
  - twolame: new encoder plugin based on libtwolame
  - flac: new encoder plugin based on libFLAC
  - wave: new encoder plugin for PCM WAV format
* output:
  - recorder: new output plugin for recording radio streams
  - alsa: don't recover on CANCEL
  - alsa: fill period buffer with silence before draining
  - openal: new output plugin
  - pulse: announce "media.role=music"
  - pulse: renamed context to "Music Player Daemon"
  - pulse: connect to server on MPD startup, implement pause
  - jack: require libjack 0.100
  - jack: don't disconnect during pause
  - jack: connect to server on MPD startup
  - jack: added options "client_name", "server_name"
  - jack: clear ring buffers before activating
  - jack: renamed option "ports" to "destination_ports"
  - jack: support more than two audio channels
  - httpd: bind port when output is enabled
  - httpd: added name/genre/website configuration
  - httpd: implement "pause"
  - httpd: bind_to_address support (including IPv6)
  - oss: 24 bit support via OSS4
  - win32: new output plugin for Windows Wave
  - shout, httpd: more responsive to control commands
  - wildcards allowed in audio_format configuration
  - consistently lock audio output objects
* player:
  - drain audio outputs at the end of the playlist
* mixers:
  - removed support for legacy mixer configuration
  - reimplemented software volume as mixer+filter plugin
  - per-device software/hardware mixer setting
* commands:
  - added new "status" line with more precise "elapsed time"
* update:
  - automatically update the database with Linux inotify
  - support .mpdignore files in the music directory
  - sort songs by album name first, then disc/track number
  - rescan after metadata_to_use change
* normalize: upgraded to AudioCompress 2.0
  - automatically convert to 16 bit samples
* replay gain:
  - reimplemented as a filter plugin
  - fall back to track gain if album gain is unavailable
  - optionally use hardware mixer to apply replay gain
  - added mode "auto"
  - parse replay gain from APE tags
* log unused/unknown block parameters
* removed the deprecated "error_file" option
* save state when stopped
* renamed option "--stdout" to "--stderr"
* removed options --create-db and --no-create-db
* state_file: save only if something has changed
* database: eliminated maximum line length
* log: redirect stdout/stderr to /dev/null if syslog is used
* set the close-on-exec flag on all file descriptors
* pcm_volume, pcm_mix: implemented 32 bit support
* support packed 24 bit samples
* CUE sheet support
* support for MixRamp tags
* obey $(sysconfdir) for default mpd.conf location
* build with large file support by default
* added test suite ("make check")
* require GLib 2.12
* added libwrap support
* make single mode 'sticky'


ver 0.15.17 (2011/??/??)
* encoder:
  - vorbis: reset the Ogg stream after flush
* decoders:
  - vorbis: fix tremor support


ver 0.15.16 (2011/03/13)
* output:
  - ao: initialize the ao_sample_format struct
  - jack: fix crash with mono playback
* encoders:
  - lame: explicitly configure the output sample rate
* update: log all file permission problems


ver 0.15.15 (2010/11/08)
* input:
  - rewind: fix assertion failure
* output:
  - shout: artist comes first in stream title


ver 0.15.14 (2010/11/06)
* player_thread: fix assertion failure due to wrong music pipe on seek
* output_thread: fix assertion failure due to race condition in OPEN
* input:
  - rewind: fix double free bug
* decoders:
  - mp4ff, ffmpeg: add extension ".m4b" (audio book)


ver 0.15.13 (2010/10/10)
* output_thread: fix race condition after CANCEL command
* output:
  - httpd: fix random data in stream title
  - httpd: MIME type audio/ogg for Ogg Vorbis
* input:
  - rewind: update MIME not only once
  - rewind: enable for MMS


ver 0.15.12 (2010/07/20)
* input:
  - curl: remove assertion after curl_multi_fdset()
* tags:
  - rva2: set "gain", not "peak"
* decoders:
  - wildmidi: support version 0.2.3


ver 0.15.11 (2010/06/14)
* tags:
  - ape: support album artist
* decoders:
  - mp4ff: support tags "album artist", "albumartist", "band"
  - mikmod: fix memory leak
  - vorbis: handle uri==NULL
  - ffmpeg: fix memory leak
  - ffmpeg: free AVFormatContext on error
  - ffmpeg: read more metadata
  - ffmpeg: fix libavformat 0.6 by using av_open_input_stream()
* playlist: emit IDLE_OPTIONS when resetting single mode
* listen: make get_remote_uid() work on BSD


ver 0.15.10 (2010/05/30)
* input:
  - mms: fix memory leak in error handler
  - mms: initialize the "eof" attribute
* decoders:
  - mad: properly calculate ID3 size without libid3tag


ver 0.15.9 (2010/03/21)
* decoders:
  - mad: fix crash when seeking at end of song
  - mpcdec: fix negative shift on fixed-point samples
  - mpcdec: fix replay gain formula with v8
* playlist: fix single+repeat in random mode
* player: postpone song tags during cross-fade


ver 0.15.8 (2010/01/17)
* input:
  - curl: allow rewinding with Icy-Metadata
* decoders:
  - ffmpeg, flac, vorbis: added more flac/vorbis MIME types
  - ffmpeg: enabled libavformat's file name extension detection
* dbUtils: return empty tag value only if no value was found
* decoder_thread: fix CUE track playback
* queue: don't repeat current song in consume mode


ver 0.15.7 (2009/12/27)
* archive:
  - close archive when stream is closed
  - iso, zip: fixed memory leak in destructor
* input:
  - file: don't fall back to parent directory
  - archive: fixed memory leak in error handler
* tags:
  - id3: fix ID3v1 charset conversion
* decoders:
  - eliminate jitter after seek failure
  - ffmpeg: don't try to force stereo
  - wavpack: allow fine-grained seeking
* mixer: explicitly close all mixers on shutdown
* mapper: fix memory leak when playlist_directory is not set
* mapper: apply filesystem_charset to playlists
* command: verify playlist name in the "rm" command
* database: return multiple tag values per song


ver 0.15.6 (2009/11/18)
* input:
  - lastfm: fixed variable name in GLib<2.16 code path
  - input/mms: require libmms 0.4
* archive:
  - zzip: require libzzip 0.13
* tags:
  - id3: allow 4 MB RIFF/AIFF tags
* decoders:
  - ffmpeg: convert metadata
  - ffmpeg: align the output buffer
  - oggflac: rewind stream after FLAC detection
  - flac: fixed CUE seeking range check
  - flac: fixed NULL pointer dereference in CUE code
* output_thread: check again if output is open on PAUSE
* update: delete ignored symlinks from database
* database: increased maximum line length to 32 kB
* sticker: added fallback for sqlite3_prepare_v2()


ver 0.15.5 (2009/10/18)
* input:
  - curl: don't abort if a packet has only metadata
  - curl: fixed endless loop during buffering
* tags:
  - riff, aiff: fixed "limited range" gcc warning
* decoders:
  - flac: fixed two memory leaks in the CUE tag loader
* decoder_thread: change the fallback decoder name to "mad"
* output_thread: check again if output is open on CANCEL
* update: fixed memory leak during container scan


ver 0.15.4 (2009/10/03)
* decoders:
  - vorbis: revert "faster tag scanning with ov_test_callback()"
  - faad: skip assertion failure on large ID3 tags
  - ffmpeg: use the "artist" tag if "author" is not present
* output:
  - osx: fix the OS X 10.6 build


ver 0.15.3 (2009/08/29)
* decoders:
  - vorbis: faster tag scanning with ov_test_callback()
* output:
  - fix stuttering due to uninitialized variable
* update: don't re-read unchanged container files


ver 0.15.2 (2009/08/15)
* tags:
  - ape: check the tag size (fixes integer underflow)
  - ape: added protection against large memory allocations
* decoders:
  - mad: skip ID3 frames when libid3tag is disabled
  - flac: parse all replaygain tags
  - flac: don't allocate cuesheet twice (memleak)
* output:
  - shout: fixed stuck pause bug
  - shout: minimize the unpause latency
* update: free empty path string (memleak)
* update: free temporary string in container scan (memleak)
* directory: free empty directories after removing them (memleak)


ver 0.15.1 (2009/07/15)
* decoders:
  - flac: fix assertion failure in tag_free() call
* output:
  - httpd: include sys/types.h (fixes Mac OS X)
* commands:
  - don't resume playback when stopping during pause
* database: fixed NULL pointer dereference after charset change
* log: fix double free() bug during shutdown


ver 0.15 (2009/06/23)
* input:
  - parse Icy-Metadata
  - added support for the MMS protocol
  - hide HTTP password in playlist
  - lastfm: new input plugin for last.fm radio (experimental and incomplete!)
  - curl: moved proxy settings to "input" block
* tags:
  - support the "album artist" tag
  - support MusicBrainz tags
  - parse RVA2 tags in mp3 files
  - parse ID3 tags in AIFF/RIFF/WAV files
  - ffmpeg: support new metadata API
  - ffmpeg: added support for the tags comment, genre, year
* decoders:
  - audiofile: streaming support added
  - audiofile: added 24 bit support
  - modplug: another MOD plugin, based on libmodplug
  - mikmod disabled by default, due to severe security issues in libmikmod
  - sidplay: new decoder plugin for C64 SID (using libsidplay2)
  - fluidsynth: new decoder plugin for MIDI files (using libfluidsynth,
    experimental due to shortcomings in libfluidsynth)
  - wildmidi: another decoder plugin for MIDI files (using libwildmidi)
  - flac: parse stream tags
  - mpcdec: support the new libmpcdec SV8 API
  - added configuration option to disable decoder plugins
  - flac: support embedded cuesheets
  - ffmpeg: updated list of supported formats
* audio outputs:
  - added option to disable audio outputs by default
  - wait 10 seconds before reopening after play failure
  - shout: enlarged buffer size to 32 kB
  - null: allow disabling synchronization
  - mvp: fall back to stereo
  - mvp: fall back to 16 bit audio samples
  - mvp: check for reopen errors
  - mvp: fixed default device detection
  - pipe: new audio output plugin which runs a command
  - alsa: better period_time default value for high sample rates
  - solaris: new audio output plugin for Solaris /dev/audio
  - httpd: new audio output plugin for web based streaming, similar to icecast
     but built in.
* commands:
  - "playlistinfo" and "move" supports a range now
  - added "sticker database", command "sticker", which allows clients
     to implement features like "song rating"
  - added "consume" command which removes a song after play
  - added "single" command, if activated, stops playback after current song or
     repeats the song if "repeat" is active.
* mixers:
  - rewritten mixer code to support multiple mixers
  - new pulseaudio mixer
  - alsa: new mixer_index option supports choosing between multiple
    identically-named controls on a device.
* Add audio archive extraction support:
  - bzip2
  - iso9660
  - zip
* the option "error_file" was removed, all messages are logged into
   "log_file"
* support logging to syslog
* fall back to XDG music directory if no music_directory is configured
* failure to read the state file is non-fatal
* --create-db starts the MPD daemon instead of exiting
* playlist_directory and music_directory are optional
* playlist: recalculate the queued song after random is toggled
* playlist: don't unpause on delete
* pause when all audio outputs fail to play
* daemon: ignore "user" setting if already running as that user
* listen: fix broken client IP addresses in log
* listen: bind failure on secondary address is non-fatal
* 24/32 bit audio support
* print available protocols in --version
* fill buffer after seeking
* choose the fallback resampler at runtime
* steps taken towards win32 compatibility
* require glib 2.6 or greater
* built-in documentation using doxygen and docbook


ver 0.14.2 (2009/02/13)
* configure.ac:
  - define HAVE_FFMPEG after all checks
* decoders:
  - ffmpeg: added support for the tags comment, genre, year
  - ffmpeg: don't warn of empty packet output
  - ffmpeg: check if the time stamp is valid
  - ffmpeg: fixed seek integer overflow
  - ffmpeg: enable WAV streaming
  - ffmpeg: added TTA support
  - wavpack: pass NULL if the .wvc file fails to open
  - mikmod: call MikMod_Exit() only in the finish() method
  - aac: fix stream metadata
* audio outputs:
  - jack: allocate ring buffers before connecting
  - jack: clear "shutdown" flag on reconnect
  - jack: reduced sleep time to 1ms
  - shout: fixed memory leak in the mp3 encoder
  - shout: switch to blocking mode
  - shout: use libshout's synchronization
  - shout: don't postpone metadata
  - shout: clear buffer before calling the encoder
* mapper: remove trailing slashes from music_directory
* player: set player error when output device fails
* update: recursively purge deleted directories
* update: free deleted subdirectories

ver 0.14.1 (2009/01/17)
* decoders:
  - mp4: support the writer/composer tag
  - id3: strip leading and trailing whitespace from ID3 tags
  - oggvorbis: fix tremor support
  - oggvorbis: disable seeking on remote files
* audio outputs:
  - jack: allocate default port names (fixes a crash)
* update:
  - refresh stats after update
  - save the database even if it is empty
* input_curl:
  - use select() to eliminate busy loop during connect
  - honour http_proxy_* config directives
  - fix assertion failure on "connection refused"
  - fix assertion failure with empty HTTP responses
* corrected the sample calculation in the fallback resampler
* log: automatically append newline
* fix setenv() conflict on Solaris
* configure.ac: check for pkg-config before using it
* fix minor memory leak in decoder_tag()
* fix cross-fading bug: it used to play some chunks of the new song twice
* playlist
  - fix assertion failure during playlist load
  - implement Fisher-Yates shuffle properly
  - safely search the playlist for deleted song
* use custom PRNG for volume dithering (speedup)
* detect libid3tag without pkg-config

ver 0.14 (2008/12/25)
* audio outputs:
  - wait 10 seconds before reopening a failed device
  - fifo: new plugin
  - null: new plugin
  - shout: block while trying to connect instead of failing
  - shout: new timeout parameter
  - shout: support mp3 encoding and the shoutcast protocol
  - shout: send silence during pause, so clients don't get disconnected
* decoders:
  - ffmpeg: new plugin
  - wavpack: new plugin
  - aac: stream support added
  - mod: disabled by default due to critical bugs in all libmikmod versions
* commands:
  - "addid" takes optional second argument to specify position
  - "idle" notifies the client when a notable change occurs
* Zeroconf support using Bonjour
* New zeroconf_enabled option so that Zeroconf support can be disabled
* Stop the player/decode processes when not playing to allow the CPU to sleep
* Fix a bug where closing an ALSA dmix device could cause MPD to hang
* Support for reading ReplayGain from LAME tags on MP3s
* MPD is now threaded, which greatly improves performance and stability
* memory usage reduced by merging duplicate tags in the database
* support connecting via unix domain socket
* allow authenticated local users to add any local file to the playlist
* 24 bit audio support
* optimized PCM conversions and dithering
* much code has been replaced by using GLib
* the HTTP client has been replaced with libcurl
* symbolic links in the music directory can be disabled; the default
  is to ignore symlinks pointing outside the music directory

ver 0.13.0 (2007/5/28)
* New JACK audio output
* Support for "file" as an alternative to "filename" in search, find, and list
* FLAC 1.1.3 API support
* New playlistadd command for adding to stored playlists
* New playlistclear command for clearing stored playlists
* Fix a bug where "find any" and "list <type> any" wouldn't return any results
* Make "list any" return an error instead of no results and an OK
* New gapless_mp3_playback option to disable gapless MP3 playback
* Support for seeking HTTP streams
* Zeroconf support using Avahi
* libsamplerate support for high quality audio resampling
* ID3v2 "Original Artist/Performer" tag support
* New playlistsearch command for searching the playlist (similar to "search")
* New playlistfind command for finding songs in the playlist (similar to "find")
* libmikmod 3.2.0 beta support
* New tagtypes command for retrieving a list of available tag types
* Fix a bug where no ACK was returned if loading a playlist failed
* Fix a bug where db_update in stats would be 0 after initial database creation
* New count command for getting stats on found songs (similar to "find")
* New playlistmove command for moving songs in stored playlists
* New playlistdelete command for deleting songs from stored playlists
* New rename command for renaming stored playlists
* Increased default buffer_before_play from 0% to 10% to prevent skipping
* Lots of bug fixes, cleaned up code, and performance improvements

ver 0.12.2 (2007/3/20)
* Fix a bug where clients could cause MPD to segfault

ver 0.12.1 (2006/10/10)
* Fix segfault when scanning an MP3 that has a Xing tag with 0 frames
* Fix segfault when there's no audio output specified and one can't be detected
* Fix handling of escaping in quotes
* Allow a quality of -1 to be specified for shout outputs
* A few minor cleanups

ver 0.12.0 (2006/9/22)
* New audio output code which supports:
  * A plugin-like architecture
  * Non-libao ("native") outputs:
    * ALSA
    * OSS
    * OS X
    * Media MVP
    * PulseAudio
    * Shout (Icecast or Shoutcast)
  * Playing through multiple outputs at once
  * Enabling/disabling outputs while MPD is running
  * Saving output state (enabled/disabled) to the state_file
* OggFLAC support
* Musepack support
* Gapless MP3 playback
* MP3 ReplayGain support (using ID3v2 tags only)
* Support for MP2 files if MP3 support is enabled
* Composer, Performer, Comment, and Disc metadata support
* New outputs command for listing available audio outputs
* New enableoutput and disableoutput commands for enabling/disabling outputs
* New plchangesposid command for a stripped down version of plchanges
* New addid command for adding to the playlist and returning a song ID
* New commands and notcommands commands for checking available commands
* Can now specify any supported metadata type or "any" in search, find, and list
* New volume_normalization parameter for enabling Audio Compress normalization
* New metadata_to_use parameter for choosing supported metadata types
* New pid_file parameter for saving the MPD process ID to the specified file
* The db_file parameter is now required
* The port parameter is now optional (defaults to 6600)
* Can specify bind_to_address multiple times
* New --kill argument for killing MPD if pid_file is specified
* Removed --update-db argument (use the update function in your client instead)
* New mpdconf.example
* New mpd.conf man page 
* Removed bundled libmad and libid3tag
* Lots of bug fixes, cleaned up code, and performance improvements

ver 0.11.5 (2004/11/1)
1) New id3v1_encoding config option to configure the id3v1 tag encoding (patch
from dottedmag)
2) Strip '\r' from m3u playlists (thank you windows)
3) Use random() instead of rand() for playlist randomizing
4) Fix a bug trying skipping some commented lines in m3u playlist files
5) Fix a bug when fetching metadata from streams that may cause certain
weirdnesses
6) Fix a bug where replaygain preamp was used on files w/o replaygain tags
7) Fix a busy loop when trying to prebuffer a nonexistant or missing stream
8) Fix a bug in forgetting to remove leading ' ' in content-type for http
streams
9) Check for ice-name in http headers
10) Be sure the strip all '\n' chars in tags
11) Set $HOME env variable when setuid'ing, this should fix the /root/.mcop
errors triggered by arts/libao

ver 0.11.4 (2004/7/26)
1) Fixed a segfault when decoding mp3's with corrupt id3v2 tags
2) Fixed a memory leak when encountering id3v2 tags in mp3 decoder

ver 0.11.3 (2004/7/21)
1) Add support for http authentication for streams
2) Added replaygain pre-amp support
3) Better error handling for fread() in inputStream_file
4) Fixed a bug so that when a freeAllInterfaces is called, it sets
max_interface_connections to 0.  This prevents potential segfaults and other
nastiness for forked processes, like the player and update-er (do to
interfacePrintWithFD()).
5) Allow blockingWrite() to handle errors more gracefully (for example, if the
disc is full, and thus the write() fails or can't be completed, we just skip
this write() and continue, instead of getting stuck in an infinite loop until
the write() becomes successful)
6) Updated mpdconf.example from sbh/avuton
7) If "user" is specified, then convert ~ in paths to the user's home path
specified by "user" config paramter (not the actual current user running mpd).

ver 0.11.2 (2004/7/5) 
1) Work around in computing total time for mp3's whose first valid mpeg frame is
not layer III
2) Fix mp3 and mp4 decoders when seeking past the end of the file
3) Fix replaygain for flac and vorbis
4) Fix memory leaks in flac decoder (from normalperson)
5) Fix Several other bugs in playlist.c and directory.c (from normalperson)

ver 0.11.1 (2004/6/24)
1) Fix a bug that caused "popping" at the beginning of mp3's
2) Fix playlistid command
3) Fix move commands so they don't mess up the song id's
4) Added support for HTTP Proxy
5) Detect and skip recursive links in the music directory
6) Fix addPathToDB() so updating on a specific path doesn't exist correctly adds
the parent directories to the DB

ver 0.11.0 (2004/6/18)
1) Support for playing mp3 and Ogg Vorbis streams
2) Non-blocking Update
3) Replaygain support for Ogg Vorbis and FLAC (by Eric Moore aka AliasMrJones)
4) audio_output_format option that allows for all audio output to be converted
to a format compatible with any sound card
5) Own routines for to always support UTF-8 <-> ISO-8859-1 conversion
6) Added "Id" and "Pos" metadata for songs in playlist
7) Added commands: plchanges, currentsong, playid, seekid, playlistid, moveid,
swapid, deleteid
8) UTF-8 validation of all tags
9) Update specific files/directories (for fast, incremental updating)
10) Added ACK error codes
11) Mod file support
12) Added command_list_ok_begin
13) Play after stop resumes from last position in the playlist
14) Play while pause resumes playback
15) Better signal handling by mackstann
16) Cleanup decoder interface (now called InputPlugins)
17) --create-db no long starts the daemon
18) --no-daemon outputs to log files
19) --stdout sends output to stdout/stderr
20) Default port is now 6600
21) Lots of other cleanups and Bugfixes

ver 0.10.4 (2004/5/26)
1) Fix configure problems on OpenBSD with langinfo and iconv
2) Fix an infinte loop when writing to an interface and it has expired
3) Fix a segfault in decoding flac's
4) Ingore CRC stuff in mp3's since some encoders did not compute the CRC
correctly
5) Fix a segfault in processing faulty mp4 metadata

ver 0.10.3 (2004/4/2)
1) Fix a segfault when a blanck line is sent from a client
2) Fix for loading playlists on platforms where char is unsigned
3) When pausing, release audio device after we say pause is successful (this
makes pause appear to not lag)
4) When returning errors for unknown types by player, be sure to copy the
filename
5) add --disable-alsa for disabling alsa mixer support
6) Use select() for a portable usleep()
7) For alsa mixer, default to "Master' element, not first element

ver 0.10.2 (2004/3/25)
1) Add suport for AAC
2) Substitute '\n' with ' ' in tag info
3) Remove empty directories from db
4) Resume from current position in song when using state file
5) Pause now closes the music device, and reopens it on resuming
6) Fix unnecessary big endian byte swapping
7) If locale is "C" or "POSIX", then use ISO-8859-1 as the fs charset
8) Fix a bug where alsa mixer wasn't detecting volume changes
9) For alsa and software mixer, show volume to be the same as it was set (even
if its not the exact volume)
10) Report bitrate for wave files
11) Compute song length of CBR mp3's more accurately

ver 0.10.1 (2004/3/7)
1) Check to see if we need to add "-lm" when linking mpd
2) Fix issues with skipping bad frames in an mp3 (this way we get the correct
samplerate and such)
3) Fix crossfading bug with ogg's
4) Updated libmad and libid3tag included w/ source to 0.15.1b

ver 0.10.0 (2004/3/3)
1) Use UTF-8 for all client communications
2) Crossfading support
3) Password Authentication (all in plaintext)
4) Software mixer
5) Buffer Size is configurable
6) Reduced Memory consumption (use directory tree for search and find)
7) Bitrate support for Flac
8) setvol command (deprecates volume command)
9) add command takes directories
10) Path's in config file now work with ~
11) Add samplerate,bits, and channels to status
12) Reenable playTime in stats display
13) Fix a segfault when doing: add ""
14) Fix a segfault with flac vorbis comments simply being "="
15) Fix a segfault/bug in queueNextSong with repeat+random
16) Fix a bug, where one process may segfault, and cause more processes to spawn
w/o killing ones that lost their parent.
17) Fix a bug when the OSS device was unable to fetch the current volume,
it would close the device (when it maybe previously closed by the exact same
code)
18) command.c cleanup by mackstann
19) directory.c and command.c cleanup by tw-nym

ver 0.9.4 (2004/1/21)
1) Fix a bug where updated tag info wasn't being detected
2) Set the default audio write size to 1024 bytes (should decrease cpu load a
bit on some machines).
3) Make audio write size configurable via "audio_write_size" config option
4) Tweak output buffer size for connections by detecting the kernel output
buffer size.

ver 0.9.3 (2003/10/31)
1) Store total time/length of songs in db and display in *info commands
2) Display instantaneous bitrate in status command
3) Add Wave Support using libaudiofile (Patch from normalperson)
4) Command code cleanup (Patch from tw-nym)
5) Optimize listing of playlists (10-100x faster)
6) Optimize interface output (write in 4kB chunks instead of on every '\n')
7) Fix bug that prevented rm command from working
8) Fix bug where deleting current song skips the next song
9) Use iconv to convert vorbis comments from UTF-8 to Latin1

ver 0.9.2 (2003/10/6)
1) Fix FreeBSD Compilation Problems
2) Fix bug in move command
3) Add mixer_control options to configure which mixer control/device mpd
controls
4) Randomize on play -1
5) Fix a bug in toggling repeat off and at the end of the playlist

ver 0.9.1 (2003/9/30)
1) Fix a statement in the middle of declarations in listen.c, causes error for
gcc 2.7

ver 0.9.0 (2003/9/30)
1) Random play mode
2) Alsa Mixer Support
3) Save and Restore "state"
4) Default config file locations (.mpdconf and /etc/mpd.conf)
5) Make db file locations configurable
6) Move songs around in the playlist
7) Gapless playback
8) Use Xing tags for mp3's
9) Remove stop_on_error
10) Seeking support
11) Playlists can be loaded and deleted from subdirectories
12) Complete rewrite of player layer (fork()'s only once, opens and closes
audio device as needed).
13) Eliminate use and dependence of SIGIO
14) IPv6 support
15) Solaris compilations fixes
16) Support for different log levels
17) Timestamps for log entries
18) "user" config parameter for setuid (patch from Nagilum)
19) Other misc features and bug fixes

ver 0.8.7 (2003/9/3)
1) Fix a memory leak.  When closing a interface, was called close() on the fd
instead of calling fclose() on the fp that was opened with fdopen().

ver 0.8.6 (2003/8/25)
1) Fix a memory leak when a buffered existed, and a connection was unexpectedly
closed, and i wasn't free'ing the buffer apropriatly.

ver 0.8.5 (2003/8/17)
1) Fix a bug where an extra end of line is returned when attempting to play a
non existing file.  This causes parsing errors for clients.

ver 0.8.4 (2003/8/13)
1) Fix a bug where garbage is returned with errors in "list" command

ver 0.8.3 (2003/8/12) 
1) Fix a compilation error on older linux systems
2) Fix a bug in searching by title
3) Add "list" command
4) Add config options for specifying libao driver/plugin and options
5) Add config option to specify which address to bind to
6) Add support for loading and saving absolute pathnames in saved playlists
7) Playlist no longer creates duplicate entries for song data (more me
efficient)
8) Songs deleted from the db are now removed for the playlist as well

ver 0.8.2 (2003/7/22)
1) Increased the connection que for listen() from 0 to 5
2) Cleanup configure makefiles so that mpd uses MPD_LIBS and MPD_CFLAGS
rather than LIBS and CFLAGS
3) Put a cap on the number of commands per command list
4) Put a cap on the maximum number of buffered output lines
5) Get rid of TIME_WAIT/EADDRINUSE socket problem
6) Use asynchronious IO (i.e. trigger SIGIO instead so we can sleep in
select() calls longer)

ver 0.8.1 (2003/7/11)
1) FreeBSD fixes
2) Fix for rare segfault when updating
3) Fix bug where client was being hungup on when done playing current song
4) Fix bug when playing flac's where it incorrectly reports an error
5) Make stop playlist on error configurable
6) Configure checks for installed libmad and libid3tag and uses those if found
7) Use buffer->finished in *_decode's instead of depending on catching signals

ver 0.8.0 (2003/7/6)
1) Flac support
2) Make playlist max length configurable
3) New backward compatible status (backward compatible for 0.8.0 on)
4) listall command now can take a directory as an argument
5) Buffer rewritten to use shared memory instead of sockets
6) Playlist adding done using db
7) Add sort to list, and use binary search for finding
8) New "stats" command
9) Command list (for faster adding of large batches of files)
10) Add buffered chunks before play
11) Useful error reporting to clients (part of status command)
12) Use libid3tag for reading id3 tags (more stable)
13) Non-blocking output to clients
14) Fix bug when removing items from directory
15) Fix bug when playing mono mp3's
16) Fix bug when attempting to delete files when using samba
17) Lots of other bug fixes I can't remember

ver 0.7.0 (2003/6/20)
1) use mad instead of mpg123 for mp3 decoding
2) volume support
3) repeate playlist support
4) use autoconf/automake (i.e. "configure")
5) configurable max connections

ver 0.6.2 (2003/6/11)
1) Buffer support for ogg
2) new config file options: "connection_timeout" and "mpg123_ignore_junk"
3) new commands: "next", "previous", and "listall"
Thanks to Niklas Hofer for "next" and "previous" patches!
4) Search by filename
5) bug fix for pause when playing mp3's

ver 0.6.1 (2003/5/29)
1) Add conf file support
2) Fix a bug when doing mp3stop (do wait3(NULL,WNOHANG|WUNTRACED,NULL))
3) Fix a bug when fork'ing, fflush file buffers before forking so the
child doesn't print the same stuff in the buffer.

ver 0.6.0 (2003/5/25)
1) Add ogg vorbis support
2) Fix two bugs relating to tables, one for search by title, and one where we
freed the tables before directories, causing a segfault
3) The info command has been removed.

ver 0.5.0-0.5.2
Initial release(s).  Support for MP3 via mpg123<|MERGE_RESOLUTION|>--- conflicted
+++ resolved
@@ -1,11 +1,10 @@
-<<<<<<< HEAD
 ver 0.20 (not yet released)
 * protocol
   - "commands" returns playlist commands only if playlist_directory configured
   - "search"/"find" have a "window" parameter
 * output
   - pulse: set channel map to WAVE-EX
-=======
+
 ver 0.19.4 (2014/11/18)
 * protocol
   - workaround for buggy clients that send "add /"
@@ -14,7 +13,6 @@
   - opus: add MIME types audio/ogg and application/ogg
 * fix crash on failed filename charset conversion
 * fix local socket detection from uid=0 (root)
->>>>>>> d6bc5c35
 
 ver 0.19.3 (2014/11/11)
 * protocol
