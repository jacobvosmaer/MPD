--- conflicted
+++ resolved
@@ -82,11 +82,7 @@
 }
 
 static void
-<<<<<<< HEAD
-icy_parse_tag_item(TagBuilder &tag, const char *item)
-=======
-icy_parse_tag_item(Tag &tag, const char *name, const char *value)
->>>>>>> 2b10ecfa
+icy_parse_tag_item(TagBuilder &tag, const char *name, const char *value)
 {
 	if (strcmp(name, "StreamTitle") == 0)
 		icy_add_item(tag, TAG_TITLE, value);
@@ -123,19 +119,11 @@
 static Tag *
 icy_parse_tag(char *p, char *const end)
 {
-<<<<<<< HEAD
-	TagBuilder tag;
-
-	gchar **items = g_strsplit(p, ";", 0);
-
-	for (unsigned i = 0; items[i] != nullptr; ++i)
-		icy_parse_tag_item(tag, items[i]);
-=======
 	assert(p != nullptr);
 	assert(end != nullptr);
 	assert(p <= end);
 
-	Tag *tag = new Tag();
+	TagBuilder tag;
 
 	while (p != end) {
 		const char *const name = p;
@@ -165,9 +153,8 @@
 
 		*quote = 0;
 		p = quote + 1;
->>>>>>> 2b10ecfa
-
-		icy_parse_tag_item(*tag, name, value);
+
+		icy_parse_tag_item(tag, name, value);
 
 		char *semicolon = std::find(p, end, ';');
 		if (semicolon == end)
@@ -224,13 +211,8 @@
 
 		delete tag;
 
-<<<<<<< HEAD
-		tag = icy_parse_tag(meta_data);
+		tag = icy_parse_tag(meta_data, meta_data + meta_size);
 		delete[] meta_data;
-=======
-		tag = icy_parse_tag(meta_data, meta_data + meta_size);
-		g_free(meta_data);
->>>>>>> 2b10ecfa
 
 		/* change back to normal data mode */
 
