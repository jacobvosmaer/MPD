--- conflicted
+++ resolved
@@ -55,20 +55,6 @@
 	ao_command_wait(ao);
 }
 
-/**
- * Like ao_command(), but assumes the object is locked by the caller.
- */
-static void
-ao_command_locked(struct audio_output *ao, enum audio_output_command cmd)
-{
-	assert(ao->command == AO_COMMAND_NONE);
-	ao->command = cmd;
-
-	g_mutex_unlock(ao->mutex);
-	ao_command_wait(ao);
-	g_mutex_lock(ao->mutex);
-}
-
 static void ao_command_async(struct audio_output *ao,
 			     enum audio_output_command cmd)
 {
@@ -152,15 +138,11 @@
 
 			/* we're not using audio_output_cancel() here,
 			   because that function is asynchronous */
-<<<<<<< HEAD
 			ao_command(ao, AO_COMMAND_CANCEL);
 
 			/* the audio output is now waiting for a
 			   signal; wake it up immediately */
 			g_cond_signal(ao->cond);
-=======
-			ao_command_locked(ao, AO_COMMAND_CANCEL);
->>>>>>> dec70901
 		}
 
 		return true;
@@ -169,19 +151,6 @@
 	ao->in_audio_format = *audio_format;
 	ao->chunk = NULL;
 
-<<<<<<< HEAD
-=======
-	if (!ao->config_audio_format) {
-		if (ao->open)
-			audio_output_close_locked(ao);
-
-		/* no audio format is configured: copy in->out, let
-		   the output's open() method determine the effective
-		   out_audio_format */
-		ao->out_audio_format = ao->in_audio_format;
-	}
-
->>>>>>> dec70901
 	ao->pipe = mp;
 
 	if (ao->thread == NULL)
@@ -189,13 +158,6 @@
 
 	ao_command(ao, ao->open ? AO_COMMAND_REOPEN : AO_COMMAND_OPEN);
 	open = ao->open;
-<<<<<<< HEAD
-=======
-	if (!open) {
-		ao_command_locked(ao, AO_COMMAND_OPEN);
-		open = ao->open;
-	}
->>>>>>> dec70901
 
 	if (open && ao->mixer != NULL) {
 		GError *error = NULL;
@@ -217,6 +179,8 @@
 static void
 audio_output_close_locked(struct audio_output *ao)
 {
+	assert(ao != NULL);
+
 	if (ao->mixer != NULL)
 		mixer_auto_close(ao->mixer);
 
@@ -239,7 +203,6 @@
 
 	g_mutex_lock(ao->mutex);
 
-<<<<<<< HEAD
 	if (ao->enabled && ao->really_enabled) {
 		if (ao->fail_timer == NULL ||
 		    g_timer_elapsed(ao->fail_timer, NULL) > REOPEN_AFTER) {
@@ -249,19 +212,6 @@
 		}
 	} else if (audio_output_is_open(ao))
 		audio_output_close_locked(ao);
-=======
-	if (ao->enabled) {
-		if (ao->fail_timer == NULL ||
-		    g_timer_elapsed(ao->fail_timer, NULL) > REOPEN_AFTER) {
-			bool ret = audio_output_open(ao, audio_format, mp);
-			g_mutex_unlock(ao->mutex);
-			return ret;
-		}
-	} else if (audio_output_is_open(ao))
-		audio_output_close_locked(ao);
-
-	g_mutex_unlock(ao->mutex);
->>>>>>> dec70901
 
 	g_mutex_unlock(ao->mutex);
 	return false;
@@ -309,32 +259,6 @@
 	g_mutex_unlock(ao->mutex);
 }
 
-static void
-audio_output_close_locked(struct audio_output *ao)
-{
-<<<<<<< HEAD
-=======
-	assert(ao != NULL);
-	assert(!ao->open || ao->fail_timer == NULL);
-
->>>>>>> dec70901
-	if (ao->mixer != NULL)
-		mixer_auto_close(ao->mixer);
-
-	g_mutex_lock(ao->mutex);
-
-	assert(!ao->open || ao->fail_timer == NULL);
-
-	if (ao->open)
-		ao_command_locked(ao, AO_COMMAND_CLOSE);
-	else if (ao->fail_timer != NULL) {
-		g_timer_destroy(ao->fail_timer);
-		ao->fail_timer = NULL;
-	}
-
-	g_mutex_unlock(ao->mutex);
-}
-
 void
 audio_output_release(struct audio_output *ao)
 {
