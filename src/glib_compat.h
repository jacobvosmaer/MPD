--- conflicted
+++ resolved
@@ -86,7 +86,6 @@
 
 #endif
 
-<<<<<<< HEAD
 #if !GLIB_CHECK_VERSION(2,18,0)
 
 static inline void
@@ -106,7 +105,10 @@
 	GTimeVal tv;
 	g_source_get_current_time(source, &tv);
 	return tv.tv_sec * 1000000 + tv.tv_usec;
-=======
+}
+
+#endif
+
 #if defined(G_OS_WIN32) && defined(g_file_test)
 
 /* Modern GLib on Win32 likes to use UTF-8 for file names.
@@ -131,7 +133,6 @@
 	g_free(utf8_filename);
 
 	return retval;
->>>>>>> 1d52e2cc
 }
 
 #endif
